--- conflicted
+++ resolved
@@ -174,11 +174,7 @@
                                     "Loading mesh '{}' as a collider",
                                     mesh.name().unwrap_or("<unnamed>")
                                 );
-<<<<<<< HEAD
-                                //todo!();
-=======
                                 colliders.push(mesh_bounds);
->>>>>>> ee8eb64c
                             } else {
                                 panic!(
                                     "Mesh '{}' has unknown purpose '{}'!",
