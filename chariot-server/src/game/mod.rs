--- conflicted
+++ resolved
@@ -696,14 +696,10 @@
                             if let PlayerProgress::Finished { finish_time } = player.placement_data
                             {
                                 finish_time
-<<<<<<< HEAD
                             } else {
-								Duration::from_secs(1000)
-							}
-=======
-                            }
-                            Duration::from_secs(1000)
->>>>>>> a0c4bd56
+                                // this is the site where josh lost all faith in git
+                                Duration::from_secs(1000)
+                            }
                         })
                         .enumerate()
                         .collect::<Vec<(usize, Duration)>>();
