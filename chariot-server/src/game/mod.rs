use std::collections::HashMap;
use std::net::TcpListener;
use std::thread::{self};
use std::time::{Duration, Instant};

use glam::DVec3;

use chariot_core::entity_location::EntityLocation;
use chariot_core::networking::ws::{QuestionBody, WSAudienceBoundMessage};
use chariot_core::networking::Uuid;
use chariot_core::networking::{
    ClientBoundPacket, ClientConnection, ServerBoundPacket, WebSocketConnection,
};
use chariot_core::player_inputs::InputEvent;
use chariot_core::GLOBAL_CONFIG;

use crate::chairs::get_player_start_physics_properties;
use crate::checkpoints::{FinishLine, MajorCheckpoint, MinorCheckpoint};
use crate::physics::player_entity::PlayerEntity;
use crate::physics::trigger_entity::TriggerEntity;
use crate::progress::get_player_placement_array;

use self::map::*;
use self::phase::*;

mod map;
mod phase;
mod voting;

pub struct GameServer {
    listener: TcpListener,
    ws_server: TcpListener,
    connections: Vec<ClientConnection>,
    ws_connections: HashMap<Uuid, WebSocketConnection>,
    game_state: ServerGameState,
    map: Option<Map>,
}

pub struct ServerGameState {
    phase: GamePhase,

    // gets its own slot because it persists across several phases; is awkward to behave identically in all
    players: [PlayerEntity; 4],
}

pub struct Map {
    major_zones: Vec<MajorCheckpoint>,
    checkpoints: Vec<MinorCheckpoint>,
    finish_line: FinishLine,
}

impl GameServer {
    pub fn new(ip_addr: String) -> GameServer {
        // start the TCP listening service
        let listener =
            TcpListener::bind(&ip_addr).expect("could not bind to configured server address");
        println!("game server now listening on {}", ip_addr);
        let ws_server = TcpListener::bind(GLOBAL_CONFIG.ws_server_port.clone())
            .expect("could not bind to ws server");

        GameServer {
            listener,
            ws_server,
            connections: Vec::new(),
            ws_connections: HashMap::new(),
            game_state: ServerGameState {
                // notable: we don't allow more than 4 players
                phase: GamePhase::WaitingForPlayerReady {
                    players_ready: [false, false, false, false],
                    new_players_joined: Vec::new(),
                },
                players: [0, 1, 2, 3]
                    .map(|num| get_player_start_physics_properties(&String::from("standard"), num)),
            },
            map: None,
        }
    }

    // WARNING: this function never returns
    pub fn start_loop(&mut self) {
        let max_server_tick_duration = Duration::from_millis(GLOBAL_CONFIG.server_tick_ms);
        let map = Map::load(format!(
            "{}/models/{}.glb",
            GLOBAL_CONFIG.resource_folder, GLOBAL_CONFIG.map_name
        ));

        loop {
            self.block_until_minimum_connections();
            self.acquire_any_audience_connections();

            let start_time = Instant::now();

            // poll for input events and add them to the incoming packet queue
            self.connections
                .iter_mut()
                .for_each(|con| con.fetch_incoming_packets());

            // poll for ws input events
            self.ws_connections
                .iter_mut()
                .for_each(|(_, con)| con.fetch_incoming_packets());

            self.process_incoming_packets();
            self.process_ws_packets();
            self.simulate_game();

            self.sync_state();

            // empty outgoing packet queue and send to clients
            self.connections
                .iter_mut()
                .for_each(|con| con.sync_outgoing());

            self.ws_connections
                .iter_mut()
                .for_each(|(_, con)| con.sync_outgoing());

            // wait until server tick time has elapsed
            let remaining_tick_duration = max_server_tick_duration
                .checked_sub(start_time.elapsed())
                .expect("server tick took longer than configured length");
            thread::sleep(remaining_tick_duration);
        }
    }

    // blocks the primary loop if we don't have the minimum players
    fn block_until_minimum_connections(&mut self) {
        while self.connections.len() < GLOBAL_CONFIG.player_amount {
            match self.listener.accept() {
                Ok((socket, addr)) => {
                    println!("new connection from {}", addr.ip().to_string());
                    self.connections.push(ClientConnection::new(socket));
                }
                Err(e) => println!("couldn't get connecting client info {:?}", e),
            }
        }
    }

    // handle every packet in received order
    fn process_incoming_packets(&mut self) {
        for (i, connection) in self.connections.iter_mut().enumerate() {
            while let Some(packet) = connection.pop_incoming() {
                match packet {
                    ServerBoundPacket::ChairSelectAndReady(chair_name) => {
                        if let GamePhase::WaitingForPlayerReady {
                            new_players_joined, ..
                        } = &mut self.game_state.phase
                        {
                            new_players_joined.push((chair_name, i));
                        }
                    }
                    ServerBoundPacket::InputToggle(event) => match event {
                        InputEvent::Engine(status) => {
                            self.game_state.players[i].player_inputs.engine_status = status;
                        }
                        InputEvent::Rotation(status) => {
                            self.game_state.players[i].player_inputs.rotation_status = status;
                        }
                    },
                }
            }
        }
    }

    // sends a message to all connected web clients
    fn broadcast_ws(
        ws_connections: &mut HashMap<Uuid, WebSocketConnection>,
        message: WSAudienceBoundMessage,
    ) {
        ws_connections.iter_mut().for_each(|(_, con)| {
            con.push_outgoing_message(message.clone());
        });
    }

    fn simulate_checkpoints(&mut self) {}

    // update game state
    fn simulate_game(&mut self) {
        let now = Instant::now();
        match &mut self.game_state.phase {
            GamePhase::WaitingForPlayerReady {
                players_ready,
                new_players_joined,
            } => {
                // create new players and physics for each new join
                while let Some((chair_name, index)) = new_players_joined.pop() {
                    players_ready[index] = true;
                    self.game_state.players[index] =
                        get_player_start_physics_properties(&chair_name, index as u8);
                    self.connections[index]
                        .push_outgoing(ClientBoundPacket::PlayerNumber(index as u8));
                }

                // start game countdown if we're ready to go
                if players_ready.iter().all(|&x| x) || GLOBAL_CONFIG.bypass_multiplayer_requirement
                {
                    let time_until_start = Duration::new(10, 0);
                    self.game_state.phase =
                        GamePhase::CountingDownToGameStart(now + time_until_start);

                    for connection in &mut self.connections {
                        connection.push_outgoing(ClientBoundPacket::GameStart(time_until_start));
                    }
                }
            }

            GamePhase::CountingDownToGameStart(countdown_end_time) => {
                if now > *countdown_end_time {
                    // transition to playing game after countdown
                    self.game_state.phase = GamePhase::PlayingGame {
                        // start off with 10 seconds of vote free gameplay
                        voting_game_state: VotingState::VoteCooldown(now + Duration::new(10, 0)),
                        player_placement: [0, 1, 2, 3],
                    }
                }
            }

            GamePhase::PlayingGame {
                voting_game_state, ..
            } => {
                // update bounding box dimensions and temporary physics changes for each player
                for player in &mut self.game_state.players {
                    player
                        .physics_changes
                        .retain(|change| change.expiration_time > now);
                    player.update_bounding_box();
                    player.set_upward_direction_from_bounding_box();
                }

                let others = |this_index: usize| -> Vec<&PlayerEntity> {
                    self.game_state
                        .players
                        .iter()
                        .enumerate()
                        .filter(|(other_index, _)| *other_index != this_index)
                        .map(|(_, player_entity)| player_entity)
                        .collect()
                };

                let triggers: &mut Vec<Box<&dyn TriggerEntity>> = &mut Vec::new();
                if let Some(map) = &self.map {
                    for checkpoint in map.checkpoints.iter() {
                        triggers.push(Box::new(checkpoint));
                    }

                    for zone in map.major_zones.iter() {
                        triggers.push(Box::new(zone));
                    }

                    triggers.push(Box::new(&map.finish_line));
                }

                self.game_state.players = [0, 1, 2, 3].map(|n| {
                    self.game_state.players[n].do_physics_step(1.0, others(n), triggers.to_vec())
                });

                match &mut *voting_game_state {
                    VotingState::WaitingForVotes {
                        audience_votes,
                        vote_close_time,
                        ..
                    } => {
                        if *vote_close_time < now {
                            let winner = audience_votes
                                .iter()
                                .max_by(|a, b| a.1.cmp(&b.1))
                                .map(|(_key, vote)| vote)
                                .unwrap_or(&0);

                            GameServer::broadcast_ws(
                                &mut self.ws_connections,
                                WSAudienceBoundMessage::Winner(*winner),
                            );

                            *voting_game_state = VotingState::VoteResultActive(*winner);
                        }
                    }
                    VotingState::VoteResultActive(decision) => {
                        println!("The audience has chosen {}", decision);
                    }
                    VotingState::VoteCooldown(cooldown) => {
                        if *cooldown < now {
                            let time_until_voting_enabled = Duration::new(30, 0);
                            // somehow get a random question
                            let question: QuestionBody = (
                                "Some Question".to_string(),
                                vec![
                                    "Option 1".to_string(),
                                    "Option 2".to_string(),
                                    "Option 3".to_string(),
                                    "Option 4".to_string(),
                                ],
                            );

                            *voting_game_state = VotingState::WaitingForVotes {
                                audience_votes: HashMap::new(),
                                current_question: question.clone(),
                                vote_close_time: now + time_until_voting_enabled, // now + 30 seconds
                            };

                            GameServer::broadcast_ws(
                                &mut self.ws_connections,
                                WSAudienceBoundMessage::Prompt(question.clone()),
                            );
                        }
                    }
                }
            }

            GamePhase::AllPlayersDone => todo!(),
        }
    }

    // queue up sending updated game state
    fn sync_state(&mut self) {
        match self.game_state.phase {
            GamePhase::WaitingForPlayerReady { .. } => {}
            // These two phases have visible players
            GamePhase::CountingDownToGameStart(_) | GamePhase::PlayingGame { .. } => {
                self.sync_player_state()
            }
            GamePhase::AllPlayersDone => todo!(),
        }

        self.update_and_sync_placement_state();
    }

    // send placement data to each client, if its changed
    fn update_and_sync_placement_state(&mut self) {
        if let Some(map) = &self.map {
            if let GamePhase::PlayingGame {
                player_placement, ..
            } = &mut self.game_state.phase
            {
                let new_placement_array =
                    get_player_placement_array(&self.game_state.players, &map.checkpoints);

                for player_num in 0..=3 {
                    if player_placement[player_num] != new_placement_array[player_num] {
                        // notify the player now in a different place that
                        // their new placement is different; the one that used
                        // to be there will get notified when it's their turn
                        self.connections[new_placement_array[player_num] as usize]
                            .push_outgoing(ClientBoundPacket::PlacementUpdate(player_num as u8));
                    }
                }
                *player_placement = new_placement_array;
            }
        }
    }
<<<<<<< HEAD
=======

    // send player location and velocity data to every client
    fn sync_player_state(&mut self) {
        let updates: Vec<(EntityLocation, DVec3)> = self
            .game_state
            .players
            .iter()
            .map(|player| (player.entity_location, player.velocity))
            .collect();
        for connection in &mut self.connections {
            connection.push_outgoing(ClientBoundPacket::EntityUpdate(updates.clone()));
        }
    }
>>>>>>> 495195ff
}<|MERGE_RESOLUTION|>--- conflicted
+++ resolved
@@ -20,7 +20,7 @@
 use crate::physics::trigger_entity::TriggerEntity;
 use crate::progress::get_player_placement_array;
 
-use self::map::*;
+use self::map::Map;
 use self::phase::*;
 
 mod map;
@@ -41,12 +41,6 @@
 
     // gets its own slot because it persists across several phases; is awkward to behave identically in all
     players: [PlayerEntity; 4],
-}
-
-pub struct Map {
-    major_zones: Vec<MajorCheckpoint>,
-    checkpoints: Vec<MinorCheckpoint>,
-    finish_line: FinishLine,
 }
 
 impl GameServer {
@@ -348,8 +342,6 @@
             }
         }
     }
-<<<<<<< HEAD
-=======
 
     // send player location and velocity data to every client
     fn sync_player_state(&mut self) {
@@ -363,5 +355,4 @@
             connection.push_outgoing(ClientBoundPacket::EntityUpdate(updates.clone()));
         }
     }
->>>>>>> 495195ff
 }