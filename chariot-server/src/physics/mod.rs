pub mod bounding_box;
pub mod player_entity;
pub mod trigger_entity;

<<<<<<< HEAD
use player_entity::PlayerEntity;
use trigger_entity::TriggerEntity;

fn get_height_at_coordinates(_x: f64, _z: f64) -> f64 {
    return 0.0;
}

impl PlayerEntity {
    pub fn set_upward_direction_from_bounding_box(&mut self) {
        let [min_x, max_x] = self.bounding_box[0];
        let [min_z, max_z] = self.bounding_box[2];

        let lower_left_corner = DVec3::new(min_x, get_height_at_coordinates(min_x, min_z), min_z);
        let lower_right_corner = DVec3::new(max_x, get_height_at_coordinates(max_x, min_z), min_z);
        let upper_left_corner = DVec3::new(min_x, get_height_at_coordinates(min_x, max_z), max_z);
        let upper_right_corner = DVec3::new(max_x, get_height_at_coordinates(max_x, max_z), max_z);

        let diagonal_1 = lower_right_corner - upper_left_corner;
        let diagonal_2 = upper_right_corner - lower_left_corner;

        self.entity_location.unit_upward_direction = diagonal_2.cross(diagonal_1).normalize();
    }

    /* Given a set of physical properties, compute and return what next tick's
    	* physics properties will be for that object */
    pub fn do_physics_step(
        &self,
        time_step: f64,
        potential_colliders: Vec<&PlayerEntity>,
        potential_triggers: Vec<Box<&dyn TriggerEntity>>,
    ) -> PlayerEntity {
        let self_forces = self.sum_of_self_forces();
        let acceleration = self_forces / self.mass;

        let angular_velocity: f64 = match self.player_inputs.rotation_status {
            RotationStatus::InSpinClockwise => f64::min(
                GLOBAL_CONFIG.max_car_spin,
                self.angular_velocity + GLOBAL_CONFIG.car_spin,
            ),
            RotationStatus::InSpinCounterclockwise => f64::max(
                -GLOBAL_CONFIG.max_car_spin,
                self.angular_velocity - GLOBAL_CONFIG.car_spin,
            ),
            RotationStatus::NotInSpin => {
                self.angular_velocity * GLOBAL_CONFIG.rotation_reduction_coefficient
            }
        };

        let rotation_matrix = glam::Mat3::from_axis_angle(
            self.entity_location.unit_upward_direction.as_vec3(),
            -1.0 * angular_velocity as f32,
        );

        let new_steer_direction = rotation_matrix
            .mul_vec3(self.entity_location.unit_steer_direction.as_vec3())
            .normalize()
            .as_dvec3();

        let mut delta_velocity = acceleration * time_step;

        for collider in potential_colliders.iter() {
            delta_velocity += self.delta_v_from_collision_with_player(collider);
        }

        let mut new_velocity = self.velocity + delta_velocity;
        if new_velocity.length() > GLOBAL_CONFIG.max_car_speed {
            new_velocity = new_velocity.normalize() * GLOBAL_CONFIG.max_car_speed;
        }

        let mut new_player = PlayerEntity {
            player_inputs: PlayerInputs {
                engine_status: self.player_inputs.engine_status,
                rotation_status: self.player_inputs.rotation_status,
            },

            entity_location: EntityLocation {
                position: self.entity_location.position + self.velocity * time_step,
                unit_steer_direction: new_steer_direction,
                unit_upward_direction: self.entity_location.unit_upward_direction,
            },

            velocity: new_velocity,
            angular_velocity: angular_velocity,
            mass: self.mass,
            size: self.size,
            bounding_box: self.bounding_box,
            physics_changes: self.physics_changes.clone(),
            lap_info: self.lap_info,
        };

        new_player.apply_physics_changes();

        for b in potential_triggers.iter() {
            if b.check_bounding_box_collisions(&new_player) {
                b.trigger(&mut new_player);
            }
        }

        return new_player;
    }

    fn is_aerial(&self) -> bool {
        return self.entity_location.position[1]
            > self.size[1]
                + get_height_at_coordinates(
                    self.entity_location.position[0],
                    self.entity_location.position[2],
                );
    }

    fn sum_of_self_forces(&self) -> DVec3 {
        let air_forces = self.gravitational_force_on_object()
            + self.player_applied_force_on_object()
            + self.air_resistance_force_on_object();

        return if self.is_aerial() {
            air_forces
        } else {
            air_forces + self.normal_force_on_object() + self.rolling_resistance_force_on_object()
        };
    }

    fn gravitational_force_on_object(&self) -> DVec3 {
        return DVec3::new(0.0, -1.0, 0.0) * self.mass * GLOBAL_CONFIG.gravity_coefficient;
    }

    fn normal_force_on_object(&self) -> DVec3 {
        return self.entity_location.unit_upward_direction * self.mass;
    }

    // Includes two player-applied forces: accelerator and brake.
    fn player_applied_force_on_object(&self) -> DVec3 {
        match self.player_inputs.engine_status {
            // The accelerator always applies forces in the steer direction; since
            // rotation is free, this is the intuitive direction. Braking, however,
            // is directionless, so the force of braking applies in a different
            // direction: specifically, it acts against whatever the current
            // direction of travel is. (which is not the steering direction!)
            EngineStatus::Accelerating => {
                return self.entity_location.unit_steer_direction
                    * self.mass
                    * GLOBAL_CONFIG.car_accelerator
            }
            // divide velocity by its magnitude to have a unit vector pointing
            // towards current heading, then apply the force in the reverse direction
            EngineStatus::Braking => {
                return self.velocity / self.velocity.length()
                    * -1.0
                    * self.mass
                    * GLOBAL_CONFIG.car_brake
            }
            // And there is no player-applied force when not accelerating or braking
            EngineStatus::Neutral => return DVec3::new(0.0, 0.0, 0.0),
        }
    }

    // Equations for modelling air resistance and rolling resistance come from
    // https://asawicki.info/Mirror/Car%20Physics%20for%20Games/Car%20Physics%20for%20Games.html
    fn air_resistance_force_on_object(&self) -> DVec3 {
        // air resistance is proportional to the square of velocity
        return self.velocity
            * self.mass
            * -1.0
            * GLOBAL_CONFIG.drag_coefficient
            * self.velocity.length();
    }

    fn rolling_resistance_force_on_object(&self) -> DVec3 {
        return self.velocity * self.mass * -1.0 * GLOBAL_CONFIG.rolling_resistance_coefficient;
    }

    fn apply_physics_changes(&mut self) {
        for change in &self.physics_changes {
            match change.change_type {
                PhysicsChangeType::IAmSpeed => {
                    let flat_speed_increase = 30.0;
                    self.velocity = self.velocity * (self.velocity.length() + flat_speed_increase);
                }
                PhysicsChangeType::NoTurningRight => {
                    if matches!(
                        self.player_inputs.rotation_status,
                        RotationStatus::InSpinClockwise
                    ) {
                        self.player_inputs.rotation_status = RotationStatus::NotInSpin;
                        self.angular_velocity -= GLOBAL_CONFIG.car_spin;
                    }
                }
                PhysicsChangeType::NoTurningLeft => {
                    if matches!(
                        self.player_inputs.rotation_status,
                        RotationStatus::InSpinCounterclockwise
                    ) {
                        self.player_inputs.rotation_status = RotationStatus::NotInSpin;
                        self.angular_velocity += GLOBAL_CONFIG.car_spin;
                    }
                }
                PhysicsChangeType::ShoppingCart => {
                    self.angular_velocity += GLOBAL_CONFIG.car_spin / 2.0;
                }
                PhysicsChangeType::InSpainButTheAIsSilent => {
                    match self.player_inputs.rotation_status {
                        RotationStatus::InSpinClockwise => {}
                        RotationStatus::NotInSpin => {
                            self.player_inputs.rotation_status = RotationStatus::InSpinClockwise;
                            self.angular_velocity += GLOBAL_CONFIG.car_spin;
                        }
                        RotationStatus::InSpinCounterclockwise => {
                            self.player_inputs.rotation_status = RotationStatus::InSpinClockwise;
                            self.angular_velocity += 2.0 * GLOBAL_CONFIG.car_spin;
                        }
                    }
                }
            }
        }
    }
}

=======
>>>>>>> 495195ff
#[cfg(test)]
mod tests;<|MERGE_RESOLUTION|>--- conflicted
+++ resolved
@@ -2,225 +2,5 @@
 pub mod player_entity;
 pub mod trigger_entity;
 
-<<<<<<< HEAD
-use player_entity::PlayerEntity;
-use trigger_entity::TriggerEntity;
-
-fn get_height_at_coordinates(_x: f64, _z: f64) -> f64 {
-    return 0.0;
-}
-
-impl PlayerEntity {
-    pub fn set_upward_direction_from_bounding_box(&mut self) {
-        let [min_x, max_x] = self.bounding_box[0];
-        let [min_z, max_z] = self.bounding_box[2];
-
-        let lower_left_corner = DVec3::new(min_x, get_height_at_coordinates(min_x, min_z), min_z);
-        let lower_right_corner = DVec3::new(max_x, get_height_at_coordinates(max_x, min_z), min_z);
-        let upper_left_corner = DVec3::new(min_x, get_height_at_coordinates(min_x, max_z), max_z);
-        let upper_right_corner = DVec3::new(max_x, get_height_at_coordinates(max_x, max_z), max_z);
-
-        let diagonal_1 = lower_right_corner - upper_left_corner;
-        let diagonal_2 = upper_right_corner - lower_left_corner;
-
-        self.entity_location.unit_upward_direction = diagonal_2.cross(diagonal_1).normalize();
-    }
-
-    /* Given a set of physical properties, compute and return what next tick's
-    	* physics properties will be for that object */
-    pub fn do_physics_step(
-        &self,
-        time_step: f64,
-        potential_colliders: Vec<&PlayerEntity>,
-        potential_triggers: Vec<Box<&dyn TriggerEntity>>,
-    ) -> PlayerEntity {
-        let self_forces = self.sum_of_self_forces();
-        let acceleration = self_forces / self.mass;
-
-        let angular_velocity: f64 = match self.player_inputs.rotation_status {
-            RotationStatus::InSpinClockwise => f64::min(
-                GLOBAL_CONFIG.max_car_spin,
-                self.angular_velocity + GLOBAL_CONFIG.car_spin,
-            ),
-            RotationStatus::InSpinCounterclockwise => f64::max(
-                -GLOBAL_CONFIG.max_car_spin,
-                self.angular_velocity - GLOBAL_CONFIG.car_spin,
-            ),
-            RotationStatus::NotInSpin => {
-                self.angular_velocity * GLOBAL_CONFIG.rotation_reduction_coefficient
-            }
-        };
-
-        let rotation_matrix = glam::Mat3::from_axis_angle(
-            self.entity_location.unit_upward_direction.as_vec3(),
-            -1.0 * angular_velocity as f32,
-        );
-
-        let new_steer_direction = rotation_matrix
-            .mul_vec3(self.entity_location.unit_steer_direction.as_vec3())
-            .normalize()
-            .as_dvec3();
-
-        let mut delta_velocity = acceleration * time_step;
-
-        for collider in potential_colliders.iter() {
-            delta_velocity += self.delta_v_from_collision_with_player(collider);
-        }
-
-        let mut new_velocity = self.velocity + delta_velocity;
-        if new_velocity.length() > GLOBAL_CONFIG.max_car_speed {
-            new_velocity = new_velocity.normalize() * GLOBAL_CONFIG.max_car_speed;
-        }
-
-        let mut new_player = PlayerEntity {
-            player_inputs: PlayerInputs {
-                engine_status: self.player_inputs.engine_status,
-                rotation_status: self.player_inputs.rotation_status,
-            },
-
-            entity_location: EntityLocation {
-                position: self.entity_location.position + self.velocity * time_step,
-                unit_steer_direction: new_steer_direction,
-                unit_upward_direction: self.entity_location.unit_upward_direction,
-            },
-
-            velocity: new_velocity,
-            angular_velocity: angular_velocity,
-            mass: self.mass,
-            size: self.size,
-            bounding_box: self.bounding_box,
-            physics_changes: self.physics_changes.clone(),
-            lap_info: self.lap_info,
-        };
-
-        new_player.apply_physics_changes();
-
-        for b in potential_triggers.iter() {
-            if b.check_bounding_box_collisions(&new_player) {
-                b.trigger(&mut new_player);
-            }
-        }
-
-        return new_player;
-    }
-
-    fn is_aerial(&self) -> bool {
-        return self.entity_location.position[1]
-            > self.size[1]
-                + get_height_at_coordinates(
-                    self.entity_location.position[0],
-                    self.entity_location.position[2],
-                );
-    }
-
-    fn sum_of_self_forces(&self) -> DVec3 {
-        let air_forces = self.gravitational_force_on_object()
-            + self.player_applied_force_on_object()
-            + self.air_resistance_force_on_object();
-
-        return if self.is_aerial() {
-            air_forces
-        } else {
-            air_forces + self.normal_force_on_object() + self.rolling_resistance_force_on_object()
-        };
-    }
-
-    fn gravitational_force_on_object(&self) -> DVec3 {
-        return DVec3::new(0.0, -1.0, 0.0) * self.mass * GLOBAL_CONFIG.gravity_coefficient;
-    }
-
-    fn normal_force_on_object(&self) -> DVec3 {
-        return self.entity_location.unit_upward_direction * self.mass;
-    }
-
-    // Includes two player-applied forces: accelerator and brake.
-    fn player_applied_force_on_object(&self) -> DVec3 {
-        match self.player_inputs.engine_status {
-            // The accelerator always applies forces in the steer direction; since
-            // rotation is free, this is the intuitive direction. Braking, however,
-            // is directionless, so the force of braking applies in a different
-            // direction: specifically, it acts against whatever the current
-            // direction of travel is. (which is not the steering direction!)
-            EngineStatus::Accelerating => {
-                return self.entity_location.unit_steer_direction
-                    * self.mass
-                    * GLOBAL_CONFIG.car_accelerator
-            }
-            // divide velocity by its magnitude to have a unit vector pointing
-            // towards current heading, then apply the force in the reverse direction
-            EngineStatus::Braking => {
-                return self.velocity / self.velocity.length()
-                    * -1.0
-                    * self.mass
-                    * GLOBAL_CONFIG.car_brake
-            }
-            // And there is no player-applied force when not accelerating or braking
-            EngineStatus::Neutral => return DVec3::new(0.0, 0.0, 0.0),
-        }
-    }
-
-    // Equations for modelling air resistance and rolling resistance come from
-    // https://asawicki.info/Mirror/Car%20Physics%20for%20Games/Car%20Physics%20for%20Games.html
-    fn air_resistance_force_on_object(&self) -> DVec3 {
-        // air resistance is proportional to the square of velocity
-        return self.velocity
-            * self.mass
-            * -1.0
-            * GLOBAL_CONFIG.drag_coefficient
-            * self.velocity.length();
-    }
-
-    fn rolling_resistance_force_on_object(&self) -> DVec3 {
-        return self.velocity * self.mass * -1.0 * GLOBAL_CONFIG.rolling_resistance_coefficient;
-    }
-
-    fn apply_physics_changes(&mut self) {
-        for change in &self.physics_changes {
-            match change.change_type {
-                PhysicsChangeType::IAmSpeed => {
-                    let flat_speed_increase = 30.0;
-                    self.velocity = self.velocity * (self.velocity.length() + flat_speed_increase);
-                }
-                PhysicsChangeType::NoTurningRight => {
-                    if matches!(
-                        self.player_inputs.rotation_status,
-                        RotationStatus::InSpinClockwise
-                    ) {
-                        self.player_inputs.rotation_status = RotationStatus::NotInSpin;
-                        self.angular_velocity -= GLOBAL_CONFIG.car_spin;
-                    }
-                }
-                PhysicsChangeType::NoTurningLeft => {
-                    if matches!(
-                        self.player_inputs.rotation_status,
-                        RotationStatus::InSpinCounterclockwise
-                    ) {
-                        self.player_inputs.rotation_status = RotationStatus::NotInSpin;
-                        self.angular_velocity += GLOBAL_CONFIG.car_spin;
-                    }
-                }
-                PhysicsChangeType::ShoppingCart => {
-                    self.angular_velocity += GLOBAL_CONFIG.car_spin / 2.0;
-                }
-                PhysicsChangeType::InSpainButTheAIsSilent => {
-                    match self.player_inputs.rotation_status {
-                        RotationStatus::InSpinClockwise => {}
-                        RotationStatus::NotInSpin => {
-                            self.player_inputs.rotation_status = RotationStatus::InSpinClockwise;
-                            self.angular_velocity += GLOBAL_CONFIG.car_spin;
-                        }
-                        RotationStatus::InSpinCounterclockwise => {
-                            self.player_inputs.rotation_status = RotationStatus::InSpinClockwise;
-                            self.angular_velocity += 2.0 * GLOBAL_CONFIG.car_spin;
-                        }
-                    }
-                }
-            }
-        }
-    }
-}
-
-=======
->>>>>>> 495195ff
 #[cfg(test)]
 mod tests;