--- conflicted
+++ resolved
@@ -15,17 +15,14 @@
     listener: TcpListener,
     ws_server: TcpListener,
     connections: Vec<ClientConnection>,
-<<<<<<< HEAD
     ws_connections: Vec<WebSocketConnection>,
     ws_messages: Arc<Mutex<Vec<String>>>,
-=======
 
     game_state: ServerGameState,
 }
 
 pub struct ServerGameState {
     players: Vec<PlayerEntity>,
->>>>>>> 016c9f10
 }
 
 impl GameServer {
@@ -40,14 +37,11 @@
             listener,
             ws_server,
             connections: Vec::new(),
-<<<<<<< HEAD
             ws_connections: Vec::new(),
             ws_messages: Arc::new(Mutex::new(Vec::new())),
-=======
             game_state: ServerGameState {
                 players: Vec::new(),
             },
->>>>>>> 016c9f10
         }
     }
 
