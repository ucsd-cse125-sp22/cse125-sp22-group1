--- conflicted
+++ resolved
@@ -53,12 +53,7 @@
         game_announcement_title: UIDrawable,
         game_announcement_subtitle: UIDrawable,
         announcement_state: AnnouncementState,
-<<<<<<< HEAD
-=======
-        minimap_ui: UIDrawable,
-        timer_ui: UIDrawable,
         interaction_ui: AnimatedUIDrawable,
->>>>>>> 5bb2da3e
     },
 }
 
@@ -658,11 +653,8 @@
             announcement_state: AnnouncementState::None,
             minimap_ui,
             timer_ui,
-<<<<<<< HEAD
             lap_ui,
-=======
             interaction_ui: AnimatedUIDrawable::new(),
->>>>>>> 5bb2da3e
         }
     }
 }