--- conflicted
+++ resolved
@@ -1,8 +1,7 @@
 use glam::Vec3;
 use std::any::{Any, TypeId};
 use std::boxed::Box;
-<<<<<<< HEAD
-use std::any::{TypeId,Any};
+use std::collections::HashMap;
 use crate::drawable::*;
 
 struct World {
@@ -13,17 +12,6 @@
 struct Entity {
 	components: HashMap<TypeId, Box<dyn Component>>,
 	children: Vec<Box<Entity>>
-=======
-use std::collections::HashMap;
-
-struct World {
-    entities: Vec<Box<Entity>>,
-}
-
-struct Entity {
-    components: HashMap<TypeId, Box<dyn Component>>,
->>>>>>> 475c19a7
-}
 
 trait Component {
     fn update(&mut self);
@@ -32,7 +20,6 @@
 
 
 struct Transform {
-<<<<<<< HEAD
 	position: Vec3,
 	rotation: Vec3,
 	scale: Vec3,
@@ -47,16 +34,6 @@
 		}
 	}
 }
-=======
-    position: Vec3,
-    rotation: Vec3,
-    scale: Vec3,
-}
-
-struct PlayerController {}
-
-struct StaticMeshDrawable {}
->>>>>>> 475c19a7
 
 impl Component for Transform {
     fn update(&mut self) {
@@ -102,7 +79,6 @@
 
 
 impl Entity {
-<<<<<<< HEAD
 	pub fn new() -> Self {
 		Self{
 			components: HashMap::new(),
@@ -181,33 +157,4 @@
 	let child_idx = entity.add_child(child);
 	let entity_idx = world.add_entity(entity);
 	world.get_entity(entity_idx).get_child(child_idx);
-}
-=======
-    fn update(&mut self) {
-        let map = &mut self.components;
-        for (key, mut component) in map {
-            component.update();
-        }
-    }
-
-    fn add_component<T: Component>(&mut self, component: T)
-    where
-        T: Component + 'static,
-    {
-        self.components
-            .insert(TypeId::of::<T>(), Box::new(component));
-    }
-
-    fn get_component<T: Component>(&self) -> Option<&T>
-    where
-        T: Component + 'static,
-    {
-        let id = TypeId::of::<T>();
-        self.components
-            .get(&id)
-            .map(|c| c.as_any().downcast_ref::<T>().unwrap())
-    }
-}
-
-fn main() {}
->>>>>>> 475c19a7
+}