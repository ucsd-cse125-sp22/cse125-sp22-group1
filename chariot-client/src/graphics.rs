use chariot_core::entity_location::EntityLocation;
use glam::{DVec3, Vec2};
use std::f64::consts::PI;

use crate::drawable::technique::Technique;
use crate::drawable::*;
use crate::renderer::*;
use crate::resources::*;
use crate::scenegraph::components::*;
use crate::scenegraph::*;

pub fn register_passes(renderer: &mut Renderer) {
    renderer.register_pass(
        "forward",
        &util::indirect_graphics_depth_pass!(
            "shaders/forward.wgsl",
            [
                wgpu::TextureFormat::Rgba16Float,
                wgpu::TextureFormat::Rgba8Unorm
            ]
        ),
    );

    renderer.register_pass("shadow", &util::shadow_pass!("shaders/shadow.wgsl"));

    renderer.register_pass(
        "postprocess",
        &util::direct_graphics_depth_pass!("shaders/postprocess.wgsl"),
    );
}

fn setup_world(resources: &mut ResourceManager, renderer: &mut Renderer) -> World {
    let mut world = World::new();
    world.register::<Camera>();
    world.register::<Vec<StaticMeshDrawable>>();
    world.register::<Bounds>();
    world.register::<Light>();
    let world_root = world.root();

    {
        let track_import = resources
            .import_gltf(renderer, "models/track.glb")
            .expect("Unable to load racetrack");

        let track = world
            .builder()
            .attach(world_root)
            .with(Transform::default())
            .with(track_import.drawables)
            .with(track_import.bounds)
            .build();
    }

    {
        let scene_bounds = world.calc_bounds(world.root());
        let light = world
            .builder()
            .attach(world_root)
            .with(Light::new_directional(
                glam::vec3(-0.5, -1.0, 0.5),
                scene_bounds,
            ))
            .with(Transform::default())
            .build();
    }

    world
}

pub struct GraphicsManager {
    pub world: World,
    pub renderer: Renderer,
    pub resources: ResourceManager,

    postprocess: technique::FSQTechnique,
    player_entities: [Option<Entity>; 4],
    camera_entity: Entity,
}

impl GraphicsManager {
    pub fn new(mut renderer: Renderer) -> Self {
        let mut resources = ResourceManager::new();

        register_passes(&mut renderer);

        {
            let fb_desc = resources.depth_surface_framebuffer(
                "forward_out",
                &renderer,
                &[
                    wgpu::TextureFormat::Rgba16Float,
                    wgpu::TextureFormat::Rgba8Unorm,
                ],
                Some(wgpu::Color {
                    r: 0.517,
                    g: 0.780,
                    b: 0.980,
                    a: 1.0,
                }),
            );

            renderer.register_framebuffer("forward_out", fb_desc);
        }
        {
            // insanely large shadow map for now
            let shadow_map_res = winit::dpi::PhysicalSize::<u32>::new(2048, 2048);
            let fb_desc =
                resources.depth_framebuffer("shadow_out1", &renderer, shadow_map_res, &[], None);
            renderer.register_framebuffer("shadow_out1", fb_desc);
        }

        let postprocess = technique::FSQTechnique::new(&renderer, &resources, "postprocess");

        let world = setup_world(&mut resources, &mut renderer);

        Self {
            world: world,
            renderer: renderer,
            resources: resources,
            postprocess: postprocess,
            player_entities: [None, None, None, None],
            camera_entity: NULL_ENTITY,
        }
    }

    pub fn add_player(&mut self, player_num: u8, is_self: bool) {
        println!("Adding new player: {}, self? {}", player_num, is_self);

        let chair_import = self
            .resources
            .import_gltf(&mut self.renderer, "models/defaultchair.glb")
            .expect("Failed to import chair");

        let world_root = self.world.root();
        let chair = self
            .world
            .builder()
            .attach(world_root)
            .with(Transform {
                translation: glam::vec3(0.0, -100.0, 0.0),
                rotation: glam::Quat::IDENTITY,
                scale: glam::Vec3::ONE * 0.2,
            })
            .with(chair_import.drawables)
            .with(chair_import.bounds)
            .build();

        // Only follow the new chair around if this is us
        if is_self {
            self.world.insert(
                chair,
                Camera {
                    orbit_angle: glam::Vec2::ZERO,
                    distance: 3.0,
                },
            );

            self.camera_entity = chair;
        }

        self.player_entities[player_num as usize] = Some(chair);
    }

    pub fn update_player_location(
        &mut self,
        location: &EntityLocation,
        velocity: &DVec3,
        player_num: u8,
    ) {
        if self.player_entities[player_num as usize].is_none() {
            self.add_player(player_num, false);
        }
        let player_entity = self.player_entities[player_num as usize].unwrap();
<<<<<<< HEAD

=======
>>>>>>> 495195ff
        let player_transform = self
            .world
            .get_mut::<Transform>(player_entity)
            .expect("Trying to update player location when transform does not exist");
        *player_transform = Transform::from_entity_location(&location, player_transform.scale);

        // if this player is the main player, update the camera too (based on velocity)
        if player_entity == self.camera_entity && *velocity != DVec3::ZERO {
            if let Some(camera) = self.world.get_mut::<Camera>(self.camera_entity) {
                // first we have to compensate for the rotation of the chair model
                let rotation_angle = location.unit_steer_direction.angle_between(DVec3::X);
                // next, we add the angle of the direction of the velocity
                let velocity_angle =
                    DVec3::new(velocity.x, 0.0, velocity.z).angle_between(DVec3::X);

                // there's actually some magic trig cancellations happening here that simplify this calculation
                let mut orbit_yaw = velocity.z.signum() * velocity_angle
                    - location.unit_steer_direction.z.signum() * rotation_angle;

                // if the yaw change would be bigger than PI, wrap back around
                let yaw_difference = orbit_yaw - camera.orbit_angle.x as f64;
                if yaw_difference.abs() > PI {
                    orbit_yaw += yaw_difference.signum() * 2.0 * PI;
                }

                // set the new orbit angle complete with magic pitch for now
                camera.orbit_angle =
                    Vec2::new(orbit_yaw as f32, -0.3).lerp(camera.orbit_angle, 0.5);
            }
        }
    }

    pub fn render(&mut self) {
        //let world_bounds = self.world.root().calc_bounds();
        let world_root = self.world.root();
        let root_xform = self
            .world
            .get::<Transform>(world_root)
            .expect("Root doesn't have transform component")
            .to_mat4();

        // Right now, we're iterating over the scene graph and evaluating all the global transforms once
        // which is kind of annoying. First to find the camera and get the view matrix and again to actually
        // render everything. Ideally maybe in the future this could be simplified

        let surface_size = self.renderer.surface_size();
        let aspect_ratio = (surface_size.width as f32) / (surface_size.height as f32);
        let proj = glam::Mat4::perspective_rh(f32::to_radians(60.0), aspect_ratio, 0.1, 1000.0);

        let mut view_local =
            glam::Mat4::look_at_rh(glam::vec3(0.0, 0.0, -2.0), glam::Vec3::ZERO, glam::Vec3::Y);
        let mut view_global = glam::Mat4::IDENTITY;
        self.world.dfs_acc(self.world.root(), root_xform, |e, acc| {
            let mut cur_model_transform: Transform = self
                .world
                .get::<Transform>(e)
                .map_or(Transform::default(), |t| *t);

            cur_model_transform.scale = glam::Vec3::ONE;
            let cur_model = cur_model_transform.to_mat4();

            let acc_model = *acc * cur_model;

            if let Some(camera) = self.world.get::<Camera>(e) {
                view_local = camera.view_mat4();
                view_global = acc_model;
            }

            acc_model
        });

        let view = view_local * view_global.inverse();

        let view_bounds = {
            let min_z = 0.01;
            let max_z = 0.993;
            let cam_to_world = (proj * view).inverse();
            let corners = [
                glam::Vec3::new(-1.0, -1.0, min_z),
                glam::Vec3::new(1.0, -1.0, min_z),
                glam::Vec3::new(-1.0, 1.0, min_z),
                glam::Vec3::new(1.0, 1.0, min_z),
                glam::Vec3::new(-1.0, -1.0, max_z),
                glam::Vec3::new(1.0, -1.0, max_z),
                glam::Vec3::new(-1.0, 1.0, max_z),
                glam::Vec3::new(1.0, 1.0, max_z),
            ];

            let world_corners: Vec<glam::Vec3> = corners
                .iter()
                .map(|c| {
                    let world_h = cam_to_world * glam::Vec4::new(c.x, c.y, c.z, 1.0);
                    let world = world_h / world_h.w;
                    glam::Vec3::new(world.x, world.y, world.z)
                })
                .collect();

            let min = world_corners
                .clone()
                .into_iter()
                .reduce(|a, c| a.min(c))
                .unwrap();
            let max = world_corners
                .clone()
                .into_iter()
                .reduce(|a, c| a.max(c))
                .unwrap();
            (min, max)
        };

        let lights: Vec<(glam::Mat4, glam::Mat4)> = self
            .world
            .storage::<Light>()
            .unwrap_or(&VecStorage::default())
            .iter()
            .map(|l| l.calc_view_proj(&view_bounds))
            .collect();

        let mut render_job = render_job::RenderJob::default();
        self.world.dfs_acc(self.world.root(), root_xform, |e, acc| {
            let cur_model = self
                .world
                .get::<Transform>(e)
                .unwrap_or(&Transform::default())
                .to_mat4();
            let acc_model = *acc * cur_model;

            if let Some(drawables) = self.world.get::<Vec<StaticMeshDrawable>>(e) {
                for drawable in drawables.iter() {
                    drawable.update_xforms(&self.renderer, proj, view, acc_model);
                    drawable.update_lights(&self.renderer, acc_model, &lights);
                    let render_graph = drawable.render_graph(&self.resources);
                    render_job.merge_graph(render_graph);
                }
            }

            acc_model
        });

        self.postprocess
            .update_view_data(&self.renderer, view, proj);
        self.postprocess.update_light_data(
            &self.renderer,
            lights.first().unwrap().0,
            lights.first().unwrap().1,
        );
        let postprocess_graph = self.postprocess.render_item(&self.resources).to_graph();
        render_job.merge_graph_after("forward", postprocess_graph);

        self.renderer.render(&render_job);
    }
}<|MERGE_RESOLUTION|>--- conflicted
+++ resolved
@@ -171,10 +171,7 @@
             self.add_player(player_num, false);
         }
         let player_entity = self.player_entities[player_num as usize].unwrap();
-<<<<<<< HEAD
-
-=======
->>>>>>> 495195ff
+
         let player_transform = self
             .world
             .get_mut::<Transform>(player_entity)
