--- conflicted
+++ resolved
@@ -1,10 +1,7 @@
 use chariot_core::entity_location::EntityLocation;
-<<<<<<< HEAD
 use chariot_core::GLOBAL_CONFIG;
-=======
 use glam::{DVec3, Vec2};
 use std::f64::consts::PI;
->>>>>>> 495195ff
 
 use crate::drawable::technique::Technique;
 use crate::drawable::*;
@@ -40,21 +37,10 @@
     world.register::<Bounds>();
     world.register::<Light>();
     let world_root = world.root();
-<<<<<<< HEAD
-    let chair = {
-        let chair_import = resources
-            .import_gltf(renderer, "models/defaultchair.glb".to_string())
-            .expect("Failed to import chair");
-=======
->>>>>>> 495195ff
 
     {
         let track_import = resources
-<<<<<<< HEAD
             .import_gltf(renderer, format!("models/{}.glb", GLOBAL_CONFIG.map_name))
-=======
-            .import_gltf(renderer, "models/track.glb")
->>>>>>> 495195ff
             .expect("Unable to load racetrack");
 
         let track = world
