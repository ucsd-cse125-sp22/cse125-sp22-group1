use chariot_core::entity_location::EntityLocation;
use chariot_core::player::choices::PlayerChoices;
use chariot_core::player::choices::Track;
use chariot_core::player::PlayerID;
use glam::{DVec3, Vec2};
use std::f64::consts::PI;

use crate::drawable::string::StringDrawable;
use crate::drawable::technique::Technique;
use crate::drawable::technique::UILayerTechnique;
use crate::drawable::*;
use crate::renderer::*;
use crate::resources::*;
use crate::scenegraph::components::*;
use crate::scenegraph::*;

pub fn register_passes(renderer: &mut Renderer) {
    renderer.register_pass(
        "forward",
        &util::indirect_graphics_depth_pass!(
            "shaders/forward.wgsl",
            [
                wgpu::TextureFormat::Rgba16Float,
                wgpu::TextureFormat::Rgba8Unorm
            ]
        ),
    );

    renderer.register_pass("shadow", &util::shadow_pass!("shaders/shadow.wgsl"));

    renderer.register_pass(
        "postprocess",
        &util::direct_graphics_nodepth_pass!("shaders/postprocess.wgsl"),
    );

    renderer.register_pass(
        "ui",
        &util::direct_graphics_nodepth_pass!("shaders/ui.wgsl"),
    );
}

fn setup_void() -> World {
    let mut world = World::new();
    world.register::<Camera>();
    world.register::<Vec<StaticMeshDrawable>>();
    world.register::<Bounds>();
    world.register::<Light>();
    let world_root = world.root();

    {
        let scene_bounds = world.calc_bounds(world.root());
        let _light = world
            .builder()
            .attach(world_root)
            .with(Light::new_directional(
                glam::vec3(-0.5, -1.0, 0.5),
                scene_bounds,
            ))
            .with(Transform::default())
            .build();
    }

    world
}

pub struct GraphicsManager {
    pub world: World,
    pub renderer: Renderer,
    pub resources: ResourceManager,
<<<<<<< HEAD
    pub loading_text: StringDrawable,
    pub place_position_text: StringDrawable,
    pub game_announcement_title: StringDrawable,
    pub game_announcement_subtitle: StringDrawable,
=======

    minimap_ui: UIDrawable,
    test_string: StringDrawable,
>>>>>>> 2e609f6f
    pub player_num: PlayerID,
    pub player_choices: [Option<PlayerChoices>; 4],
    postprocess: technique::FSQTechnique,
    player_entities: [Option<Entity>; 4],
    camera_entity: Entity,
}

impl GraphicsManager {
    pub fn new(mut renderer: Renderer) -> Self {
        let mut resources = ResourceManager::new();

        register_passes(&mut renderer);

        {
            let fb_desc = resources.depth_surface_framebuffer(
                "forward_out",
                &renderer,
                &[
                    wgpu::TextureFormat::Rgba16Float,
                    wgpu::TextureFormat::Rgba8Unorm,
                ],
                Some(wgpu::Color {
                    r: 0.517,
                    g: 0.780,
                    b: 0.980,
                    a: 1.0,
                }),
            );

            renderer.register_framebuffer("forward_out", fb_desc);
        }
        {
            // insanely large shadow map for now
            let shadow_map_res = winit::dpi::PhysicalSize::<u32>::new(2048, 2048);
            let fb_desc =
                resources.depth_framebuffer("shadow_out1", &renderer, shadow_map_res, &[], None);
            renderer.register_framebuffer("shadow_out1", fb_desc);
        }

<<<<<<< HEAD
        let mut loading_text = StringDrawable::new("ArialMT", 28.0, Vec2::new(0.005, 0.047), true);
        loading_text.set(
            "Enter sets your chair to standard
sets your map vote to track
; sets your ready status to true
L sets force_start to true
P tells the server to start the next round",
=======
        let minimap_map_handle =
            resources.import_texture(&renderer, "UI/minimap/track_transparent.png");
        let player_location_handles: Vec<TextureHandle> = [
            "UI/Map Select/P1Btn.png",
            "UI/Map Select/P2Btn.png",
            "UI/Map Select/P3Btn.png",
            "UI/Map Select/P4Btn.png",
        ]
        .iter()
        .map(|filename| resources.import_texture(&renderer, filename))
        .collect();

        let minimap_map_texture = resources
            .textures
            .get(&minimap_map_handle)
            .expect("minimap doesn't exist!");

        let mut player_location_markers: Vec<technique::UILayerTechnique> = player_location_handles
            .iter()
            .map(|handle| resources.textures.get(&handle).unwrap())
            .map(|texture| {
                technique::UILayerTechnique::new(
                    &renderer,
                    glam::vec2(0.0, 0.0),
                    glam::vec2(0.02, 0.02),
                    glam::vec2(0.0, 0.0),
                    glam::vec2(1.0, 1.0),
                    &texture,
                )
            })
            .collect();

        let mut layer_vec = vec![technique::UILayerTechnique::new(
            &renderer,
            glam::vec2(0.0, 0.0),
            glam::vec2(0.2, 0.2),
            glam::vec2(0.0, 0.0),
            glam::vec2(1.0, 1.0),
            &minimap_map_texture,
        )];
        layer_vec.append(&mut player_location_markers);

        let minimap_ui = UIDrawable { layers: layer_vec };
        let mut test_string = StringDrawable::new("ArialMT", 18.0);
        test_string.set(
            "chariot - 0.6.10",
            Vec2::new(0.005, 0.027),
>>>>>>> 2e609f6f
            &renderer,
            &mut resources,
        );
        let mut place_position_text =
            StringDrawable::new("PressStart2P-Regular", 38.0, Vec2::new(0.905, 0.057), false);
        place_position_text.set("tbd", &renderer, &mut resources);
        let postprocess = technique::FSQTechnique::new(&renderer, &resources, "postprocess");

        let mut game_announcement_title =
            StringDrawable::new("ArialMT", 32.0, Vec2::new(0.50, 0.04), false);
        game_announcement_title.set("NO MORE LEFT TURNS", &renderer, &mut resources);
        let mut game_announcement_subtitle =
            StringDrawable::new("ArialMT", 32.0, Vec2::new(0.50, 0.14), false);
        game_announcement_subtitle.set("activating in 20 seconds", &renderer, &mut resources);

        let world = setup_void();

        Self {
            loading_text,
            place_position_text,
            game_announcement_title,
            game_announcement_subtitle,
            postprocess,
            world,
            renderer,
            resources,
<<<<<<< HEAD
=======
            minimap_ui,

>>>>>>> 2e609f6f
            player_choices: Default::default(),
            player_entities: [None, None, None, None],

            player_num: 4,
            camera_entity: NULL_ENTITY,
        }
    }

    pub fn make_announcement(&mut self, title: &str, subtitle: &str) {
        self.game_announcement_title.center_text = true;
        self.game_announcement_subtitle.center_text = true;
        self.game_announcement_title
            .set(title, &self.renderer, &mut self.resources);
        self.game_announcement_subtitle
            .set(subtitle, &self.renderer, &mut self.resources);
        self.game_announcement_title.should_draw = true;
        self.game_announcement_subtitle.should_draw = true;
    }

    pub fn load_menu(&mut self) {
        println!("Loading main menu!");
    }

    pub fn load_pregame(&mut self) {
        println!("Loading pregame screen!");
        self.world = setup_void();
        let root = self.world.root();

        let _camera = self
            .world
            .builder()
            .attach(root)
            .with(Camera {
                orbit_angle: glam::Vec2::ZERO,
                distance: 3.0,
            })
            .build();
    }

    pub fn setup_world(&mut self, map: Track) -> World {
        let mut world = World::new();
        world.register::<Camera>();
        world.register::<Vec<StaticMeshDrawable>>();
        world.register::<Bounds>();
        world.register::<Light>();
        let world_root = world.root();

        {
            self.loading_text
                .set("Loading racetrack...", &self.renderer, &mut self.resources);
            let track_import = self
                .resources
                .import_gltf(
                    &mut self.renderer,
                    format!("models/{}.glb", map.to_string()),
                )
                .expect("Unable to load racetrack");

            let _track = world
                .builder()
                .attach(world_root)
                .with(Transform::default())
                .with(track_import.drawables)
                .with(track_import.bounds)
                .build();
        }

        {
            let scene_bounds = world.calc_bounds(world.root());
            let _light = world
                .builder()
                .attach(world_root)
                .with(Light::new_directional(
                    glam::vec3(-0.5, -1.0, 0.5),
                    scene_bounds,
                ))
                .with(Transform::default())
                .build();
        }

        world
    }

    pub fn load_map(&mut self, map: Track) {
        self.world = self.setup_world(map);

        [0, 1, 2, 3].map(|player_num| self.add_player(player_num));
    }

    pub fn add_player(&mut self, player_num: PlayerID) {
        let is_self = self.player_num == player_num;
        let choices = self.player_choices[player_num].clone().unwrap_or_default();
        println!("Adding new player: {}, self? {}", player_num, is_self);

        self.loading_text
            .set("Loading chair...", &self.renderer, &mut self.resources);
        let chair_import = self
            .resources
            .import_gltf(
                &mut self.renderer,
                format!("models/{}.glb", choices.chair).to_string(),
            )
            .expect("Failed to import chair");

        let world_root = self.world.root();
        let chair = self
            .world
            .builder()
            .attach(world_root)
            .with(Transform {
                translation: glam::vec3(0.0, -100.0, 0.0),
                rotation: glam::Quat::IDENTITY,
                scale: glam::Vec3::ONE * 0.2,
            })
            .with(chair_import.drawables)
            .with(chair_import.bounds)
            .build();

        // Only follow the new chair around if this is us
        if is_self {
            self.world.insert(
                chair,
                Camera {
                    orbit_angle: glam::Vec2::ZERO,
                    distance: 3.0,
                },
            );

            self.camera_entity = chair;
        }

        self.player_entities[player_num as usize] = Some(chair);
    }

    pub fn update_player_location(
        &mut self,
        location: &EntityLocation,
        velocity: &DVec3,
        player_num: PlayerID,
    ) {
        if self.player_entities[player_num as usize].is_none() {
            self.add_player(player_num);
        }
        let player_entity = self.player_entities[player_num as usize].unwrap();

        let player_transform = self
            .world
            .get_mut::<Transform>(player_entity)
            .expect("Trying to update player location when transform does not exist");
        *player_transform = Transform::from_entity_location(&location, player_transform.scale);

        // if this player is the main player, update the camera too (based on velocity)
        if player_entity == self.camera_entity && *velocity != DVec3::ZERO {
            if let Some(camera) = self.world.get_mut::<Camera>(self.camera_entity) {
                // first we have to compensate for the rotation of the chair model
                let rotation_angle = location.unit_steer_direction.angle_between(DVec3::X);
                // next, we add the angle of the direction of the velocity
                let velocity_angle =
                    DVec3::new(velocity.x, 0.0, velocity.z).angle_between(DVec3::X);

                // there's actually some magic trig cancellations happening here that simplify this calculation
                let mut orbit_yaw = velocity.z.signum() * velocity_angle
                    - location.unit_steer_direction.z.signum() * rotation_angle;

                // if the yaw change would be bigger than PI, wrap back around
                let yaw_difference = orbit_yaw - camera.orbit_angle.x as f64;
                if yaw_difference.abs() > PI {
                    orbit_yaw += yaw_difference.signum() * 2.0 * PI;
                }

                // set the new orbit angle complete with magic pitch for now
                camera.orbit_angle =
                    Vec2::new(orbit_yaw as f32, -0.3).lerp(camera.orbit_angle, 0.5);
            }
        }
    }

    pub fn update_minimap(&mut self) {
        // Only update if we actually have entities to map
        if !self.player_entities.iter().all(Option::is_some) {
            return;
        }

        // Convert "map units" locations into proportions of minimap size
        fn get_minimap_player_location(location: (f32, f32)) -> (f32, f32) {
            // these values are guesses btw
            const MIN_TRACK_X: f32 = -119.0; // top
            const MAX_TRACK_X: f32 = 44.0; // bottom
            const MIN_TRACK_Z: f32 = -48.0; // right
            const MAX_TRACK_Z: f32 = 119.0; // left

            (
                (MAX_TRACK_Z - location.1) / (MAX_TRACK_Z - MIN_TRACK_Z),
                (location.0 - MIN_TRACK_X) / (MAX_TRACK_X - MIN_TRACK_X),
            )
        }

        let player_locations = self
            .player_entities
            .iter()
            .map(|player_num| {
                let location = self
                    .world
                    .get::<Transform>(player_num.unwrap())
                    .unwrap()
                    .translation;
                (location.x, location.z)
            })
            .map(get_minimap_player_location);

        for (player_index, location) in player_locations.enumerate() {
            let player_layer = self.minimap_ui.layers.get_mut(player_index + 1).unwrap();

            let raw_verts_data = UILayerTechnique::create_verts_data(
                Vec2::new(0.2 * location.0, 0.2 * location.1),
                Vec2::new(0.02, 0.02),
            );
            let verts_data: &[u8] = bytemuck::cast_slice(&raw_verts_data);

            self.renderer
                .write_buffer(&player_layer.vertex_buffer, verts_data);
        }
    }

    pub fn render(&mut self) {
        let world_root = self.world.root();
        let root_xform = self
            .world
            .get::<Transform>(world_root)
            .expect("Root doesn't have transform component")
            .to_mat4();

        // Right now, we're iterating over the scene graph and evaluating all the global transforms twice
        // which is kind of annoying. First to find the camera and get the view matrix and again to actually
        // render everything. Ideally maybe in the future this could be simplified

        let surface_size = self.renderer.surface_size();
        let aspect_ratio = (surface_size.width as f32) / (surface_size.height as f32);
        let proj = glam::Mat4::perspective_rh(f32::to_radians(60.0), aspect_ratio, 0.1, 1000.0);

        let mut view_local =
            glam::Mat4::look_at_rh(glam::vec3(0.0, 0.0, -2.0), glam::Vec3::ZERO, glam::Vec3::Y);
        let mut view_global = glam::Mat4::IDENTITY;
        self.world.dfs_acc(self.world.root(), root_xform, |e, acc| {
            let mut cur_model_transform: Transform = self
                .world
                .get::<Transform>(e)
                .map_or(Transform::default(), |t| *t);

            cur_model_transform.scale = glam::Vec3::ONE;
            let cur_model = cur_model_transform.to_mat4();

            let acc_model = *acc * cur_model;

            if let Some(camera) = self.world.get::<Camera>(e) {
                view_local = camera.view_mat4();
                view_global = acc_model;
            }

            acc_model
        });

        let view = view_local * view_global.inverse();

        let view_bounds = {
            let min_z = 0.01;
            let max_z = 0.993;
            let cam_to_world = (proj * view).inverse();
            let corners = [
                glam::Vec3::new(-1.0, -1.0, min_z),
                glam::Vec3::new(1.0, -1.0, min_z),
                glam::Vec3::new(-1.0, 1.0, min_z),
                glam::Vec3::new(1.0, 1.0, min_z),
                glam::Vec3::new(-1.0, -1.0, max_z),
                glam::Vec3::new(1.0, -1.0, max_z),
                glam::Vec3::new(-1.0, 1.0, max_z),
                glam::Vec3::new(1.0, 1.0, max_z),
            ];

            let world_corners: Vec<glam::Vec3> = corners
                .iter()
                .map(|c| {
                    let world_h = cam_to_world * glam::Vec4::new(c.x, c.y, c.z, 1.0);
                    let world = world_h / world_h.w;
                    glam::Vec3::new(world.x, world.y, world.z)
                })
                .collect();

            let min = world_corners
                .clone()
                .into_iter()
                .reduce(|a, c| a.min(c))
                .unwrap();
            let max = world_corners
                .clone()
                .into_iter()
                .reduce(|a, c| a.max(c))
                .unwrap();
            (min, max)
        };

        let lights: Vec<(glam::Mat4, glam::Mat4)> = self
            .world
            .storage::<Light>()
            .unwrap_or(&VecStorage::default())
            .iter()
            .map(|l| l.calc_view_proj(&view_bounds))
            .collect();

        let mut render_job = render_job::RenderJob::default();
        self.world.dfs_acc(self.world.root(), root_xform, |e, acc| {
            let cur_model = self
                .world
                .get::<Transform>(e)
                .unwrap_or(&Transform::default())
                .to_mat4();
            let acc_model = *acc * cur_model;

            if let Some(drawables) = self.world.get::<Vec<StaticMeshDrawable>>(e) {
                for drawable in drawables.iter() {
                    drawable.update_xforms(&self.renderer, proj, view, acc_model);
                    drawable.update_lights(&self.renderer, acc_model, &lights);
                    let render_graph = drawable.render_graph(&self.resources);
                    render_job.merge_graph(render_graph);
                }
            }

            acc_model
        });

        self.postprocess
            .update_view_data(&self.renderer, view, proj);
        self.postprocess.update_light_data(
            &self.renderer,
            lights.first().unwrap().0,
            lights.first().unwrap().1,
        );
        let postprocess_graph = self.postprocess.render_item(&self.resources).to_graph();
        render_job.merge_graph_after("forward", postprocess_graph);

<<<<<<< HEAD
        if self.loading_text.should_draw {
            let text_graph = self.loading_text.render_graph(&self.resources);
            render_job.merge_graph_after("postprocess", text_graph);
        }
        if self.place_position_text.should_draw {
            let text_graph = self.place_position_text.render_graph(&self.resources);
            render_job.merge_graph_after("postprocess", text_graph);
        }
        if self.game_announcement_title.should_draw {
            let text_graph = self.game_announcement_title.render_graph(&self.resources);
            render_job.merge_graph_after("postprocess", text_graph);
        }
        if self.game_announcement_title.should_draw {
            let text_graph = self.game_announcement_title.render_graph(&self.resources);
            render_job.merge_graph_after("postprocess", text_graph);
        }
        if self.game_announcement_subtitle.should_draw {
            let text_graph = self
                .game_announcement_subtitle
                .render_graph(&self.resources);
            render_job.merge_graph_after("postprocess", text_graph);
        }
=======
        let ui_graph = self.minimap_ui.render_graph(&self.resources);
        render_job.merge_graph_after("postprocess", ui_graph);
        let text_graph = self.test_string.render_graph(&self.resources);
        render_job.merge_graph_after("postprocess", text_graph);
>>>>>>> 2e609f6f

        self.renderer.render(&render_job);
    }
}<|MERGE_RESOLUTION|>--- conflicted
+++ resolved
@@ -67,16 +67,13 @@
     pub world: World,
     pub renderer: Renderer,
     pub resources: ResourceManager,
-<<<<<<< HEAD
     pub loading_text: StringDrawable,
     pub place_position_text: StringDrawable,
     pub game_announcement_title: StringDrawable,
     pub game_announcement_subtitle: StringDrawable,
-=======
 
     minimap_ui: UIDrawable,
-    test_string: StringDrawable,
->>>>>>> 2e609f6f
+
     pub player_num: PlayerID,
     pub player_choices: [Option<PlayerChoices>; 4],
     postprocess: technique::FSQTechnique,
@@ -116,7 +113,6 @@
             renderer.register_framebuffer("shadow_out1", fb_desc);
         }
 
-<<<<<<< HEAD
         let mut loading_text = StringDrawable::new("ArialMT", 28.0, Vec2::new(0.005, 0.047), true);
         loading_text.set(
             "Enter sets your chair to standard
@@ -124,7 +120,9 @@
 ; sets your ready status to true
 L sets force_start to true
 P tells the server to start the next round",
-=======
+            &renderer,
+            &mut resources,
+        );
         let minimap_map_handle =
             resources.import_texture(&renderer, "UI/minimap/track_transparent.png");
         let player_location_handles: Vec<TextureHandle> = [
@@ -168,14 +166,7 @@
         layer_vec.append(&mut player_location_markers);
 
         let minimap_ui = UIDrawable { layers: layer_vec };
-        let mut test_string = StringDrawable::new("ArialMT", 18.0);
-        test_string.set(
-            "chariot - 0.6.10",
-            Vec2::new(0.005, 0.027),
->>>>>>> 2e609f6f
-            &renderer,
-            &mut resources,
-        );
+
         let mut place_position_text =
             StringDrawable::new("PressStart2P-Regular", 38.0, Vec2::new(0.905, 0.057), false);
         place_position_text.set("tbd", &renderer, &mut resources);
@@ -199,11 +190,7 @@
             world,
             renderer,
             resources,
-<<<<<<< HEAD
-=======
             minimap_ui,
-
->>>>>>> 2e609f6f
             player_choices: Default::default(),
             player_entities: [None, None, None, None],
 
@@ -544,7 +531,6 @@
         let postprocess_graph = self.postprocess.render_item(&self.resources).to_graph();
         render_job.merge_graph_after("forward", postprocess_graph);
 
-<<<<<<< HEAD
         if self.loading_text.should_draw {
             let text_graph = self.loading_text.render_graph(&self.resources);
             render_job.merge_graph_after("postprocess", text_graph);
@@ -567,12 +553,8 @@
                 .render_graph(&self.resources);
             render_job.merge_graph_after("postprocess", text_graph);
         }
-=======
         let ui_graph = self.minimap_ui.render_graph(&self.resources);
         render_job.merge_graph_after("postprocess", ui_graph);
-        let text_graph = self.test_string.render_graph(&self.resources);
-        render_job.merge_graph_after("postprocess", text_graph);
->>>>>>> 2e609f6f
 
         self.renderer.render(&render_job);
     }
