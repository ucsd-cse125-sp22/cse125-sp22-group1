use chariot_core::entity_location::EntityLocation;

use crate::drawable::technique::Technique;
use crate::drawable::*;
use crate::renderer::*;
use crate::resources::*;
use crate::scenegraph::components::*;
use crate::scenegraph::*;

pub fn register_passes(renderer: &mut Renderer) {
    renderer.register_pass(
        "forward",
        &util::indirect_graphics_depth_pass!(
            "shaders/forward.wgsl",
            [
                wgpu::TextureFormat::Rgba16Float,
                wgpu::TextureFormat::Rgba8Unorm
            ]
        ),
    );

    renderer.register_pass("shadow", &util::shadow_pass!("shaders/shadow.wgsl"));

    renderer.register_pass(
        "postprocess",
        &util::direct_graphics_depth_pass!("shaders/postprocess.wgsl"),
    );
}

fn setup_world(resources: &mut ResourceManager, renderer: &mut Renderer) -> (World, Entity) {
    let mut world = World::new();
    world.register::<Camera>();
    world.register::<Vec<StaticMeshDrawable>>();
    world.register::<Bounds>();
    world.register::<Light>();
    let world_root = world.root();
    let chair = {
<<<<<<< HEAD
        let chair_import_result = resources.import_gltf(renderer, "models/defaultchair.glb");
        let chair_import = chair_import_result.expect("Failed to import chair");
=======
        let chair_import = resources
            .import_gltf(renderer, "models/defaultchair.glb")
            .expect("Failed to import chair");
>>>>>>> cbb2a9be

        world
            .builder()
            .attach(world_root)
            .with(Transform {
                translation: glam::vec3(0.0, 0.5, 0.0),
                rotation: glam::Quat::IDENTITY,
                scale: glam::vec3(1.1995562314987183, 2.2936718463897705, 1.1995562314987183) * 0.2,
            })
            .with(chair_import.drawables)
            .with(chair_import.bounds)
            .build()
    };
    {
        let track_import = resources
            .import_gltf(renderer, "models/baked.glb")
            .expect("Unable to load racetrack");

        let track = world
            .builder()
            .attach(world_root)
            .with(Transform {
                translation: glam::Vec3::ZERO,
                rotation: glam::Quat::IDENTITY,
                scale: glam::vec3(20.0, 20.0, 20.0),
            })
            .with(track_import.drawables)
            .with(track_import.bounds)
            .build();
    }

    {
        let scene_bounds = world.calc_bounds(world.root());
        let light = world
            .builder()
            .attach(world_root)
            .with(Light::new_directional(
                glam::vec3(-0.5, -1.0, 0.5),
                scene_bounds,
            ))
            .with(Transform::default())
            .build();
    }

    (world, chair)
}

pub struct GraphicsManager {
    pub world: World,
    pub renderer: Renderer,
    pub resources: ResourceManager,

    postprocess: technique::FSQTechnique,
    player_entities: [Option<Entity>; 4],
    camera_entity: Entity,
}

impl GraphicsManager {
    pub fn new(mut renderer: Renderer) -> Self {
        let mut resources = ResourceManager::new();

        register_passes(&mut renderer);

        {
            let fb_desc = resources.depth_surface_framebuffer(
                "forward_out",
                &renderer,
                &[
                    wgpu::TextureFormat::Rgba16Float,
                    wgpu::TextureFormat::Rgba8Unorm,
                ],
                Some(wgpu::Color {
                    r: 0.517,
                    g: 0.780,
                    b: 0.980,
                    a: 1.0,
                }),
            );

            renderer.register_framebuffer("forward_out", fb_desc);
        }
        {
            // insanely large shadow map for now
            let shadow_map_res = winit::dpi::PhysicalSize::<u32>::new(2048, 2048);
            let fb_desc =
                resources.depth_framebuffer("shadow_out1", &renderer, shadow_map_res, &[], None);
            renderer.register_framebuffer("shadow_out1", fb_desc);
        }

        let postprocess = technique::FSQTechnique::new(&renderer, &resources, "postprocess");

        let (world, chair) = setup_world(&mut resources, &mut renderer);

        Self {
            world: world,
            renderer: renderer,
            resources: resources,
            postprocess: postprocess,
            player_entities: [Some(chair), None, None, None],
            camera_entity: NULL_ENTITY,
        }
    }

    pub fn add_player(&mut self, player_num: u8, is_self: bool) {
        let chair_import = self
            .resources
<<<<<<< HEAD
            .import_gltf(&mut self.renderer, "models/defaultchair.glb");
        let chair_import = chair_import_result.expect("Failed to import chair");
=======
            .import_gltf(&mut self.renderer, "models/defaultchair.glb")
            .expect("Failed to import chair");
>>>>>>> cbb2a9be

        let world_root = self.world.root();
        let chair = self
            .world
            .builder()
            .attach(world_root)
            .with(Transform {
                translation: glam::vec3(0.0, 0.5, 0.0),
                rotation: glam::Quat::IDENTITY,
                scale: glam::vec3(1.1995562314987183, 2.2936718463897705, 1.1995562314987183) * 0.2,
            })
            .with(chair_import.drawables)
            .with(chair_import.bounds)
            .build();

        // Only follow the new chair around if this is us
        if is_self {
            self.world.insert(
                chair,
                Camera {
                    orbit_angle: glam::Vec2::ZERO,
                    distance: 2.0,
                },
            );

            self.camera_entity = chair;
        }

        self.player_entities[player_num as usize] = Some(chair);

        println!("Adding new player: {}, self? {}", player_num, is_self);
    }

    fn EntityLocation_to_Transform(location: &EntityLocation) -> Transform {
        let rotation_1 = glam::Quat::from_rotation_arc(
            glam::Vec3::Z,
            location.unit_steer_direction.normalize().as_vec3(),
        );
        let rotation_2 = glam::Quat::from_rotation_arc(
            glam::Vec3::Y,
            location.unit_upward_direction.normalize().as_vec3(),
        );

        return Transform {
            translation: location.position.as_vec3() + glam::Vec3::new(0.0, 1.0, 0.0),
            rotation: rotation_1.mul_quat(rotation_2),
            // only works for chairs! do something more robust for other entities later
            scale: glam::vec3(1.1995562314987183, 2.2936718463897705, 1.1995562314987183) * 0.2,
        };
    }

    pub fn update_player_location(&mut self, location: &EntityLocation, player_num: u8) {
        if self.player_entities[player_num as usize].is_none() {
            self.add_player(player_num, false);
        }
        let player_entity = self.player_entities[player_num as usize].unwrap();

        println!("new location for #{}: {}", player_num, location.position);
        println!(
            "new steer direction for #{}: {}",
            player_num, location.unit_steer_direction
        );
        println!(
            "new upward direction for #{}: {}",
            player_num, location.unit_upward_direction
        );
        let player_transform = self
            .world
            .get_mut::<Transform>(player_entity)
            .expect("Trying to update player location when transform does not exist");
        *player_transform = GraphicsManager::EntityLocation_to_Transform(&location);
    }

    pub fn render(&mut self) {
        //let world_bounds = self.world.root().calc_bounds();
        let world_root = self.world.root();
        let root_xform = self
            .world
            .get::<Transform>(world_root)
            .expect("Root doesn't have transform component")
            .to_mat4();

        // Right now, we're iterating over the scene graph and evaluating all the global transforms once
        // which is kind of annoying. First to find the camera and get the view matrix and again to actually
        // render everything. Ideally maybe in the future this could be simplified

        let surface_size = self.renderer.surface_size();
        let aspect_ratio = (surface_size.width as f32) / (surface_size.height as f32);
        let proj = glam::Mat4::perspective_rh(f32::to_radians(60.0), aspect_ratio, 0.1, 1000.0);

        let mut view_local =
            glam::Mat4::look_at_rh(glam::vec3(0.0, 0.0, -2.0), glam::Vec3::ZERO, glam::Vec3::Y);
        let mut view_global = glam::Mat4::IDENTITY;
        self.world.dfs_acc(self.world.root(), root_xform, |e, acc| {
            let mut cur_model_transform: Transform = self
                .world
                .get::<Transform>(e)
                .map_or(Transform::default(), |t| *t);

            cur_model_transform.scale = glam::Vec3::ONE;
            let cur_model = cur_model_transform.to_mat4();

            let acc_model = *acc * cur_model;

            if let Some(camera) = self.world.get::<Camera>(e) {
                view_local = camera.view_mat4();
                view_global = acc_model;
            }

            acc_model
        });

        let view = view_local * view_global.inverse();

        let view_bounds = {
            let min_z = 0.01;
            let max_z = 0.993;
            let cam_to_world = (proj * view).inverse();
            let corners = [
                glam::Vec3::new(-1.0, -1.0, min_z),
                glam::Vec3::new(1.0, -1.0, min_z),
                glam::Vec3::new(-1.0, 1.0, min_z),
                glam::Vec3::new(1.0, 1.0, min_z),
                glam::Vec3::new(-1.0, -1.0, max_z),
                glam::Vec3::new(1.0, -1.0, max_z),
                glam::Vec3::new(-1.0, 1.0, max_z),
                glam::Vec3::new(1.0, 1.0, max_z),
            ];

            let world_corners: Vec<glam::Vec3> = corners
                .iter()
                .map(|c| {
                    let world_h = cam_to_world * glam::Vec4::new(c.x, c.y, c.z, 1.0);
                    let world = world_h / world_h.w;
                    glam::Vec3::new(world.x, world.y, world.z)
                })
                .collect();

            let min = world_corners
                .clone()
                .into_iter()
                .reduce(|a, c| a.min(c))
                .unwrap();
            let max = world_corners
                .clone()
                .into_iter()
                .reduce(|a, c| a.max(c))
                .unwrap();
            (min, max)
        };

        let lights: Vec<(glam::Mat4, glam::Mat4)> = self
            .world
            .storage::<Light>()
            .unwrap_or(&VecStorage::default())
            .iter()
            .map(|l| l.calc_view_proj(&view_bounds))
            .collect();

        let mut render_job = render_job::RenderJob::default();
        self.world.dfs_acc(self.world.root(), root_xform, |e, acc| {
            let cur_model = self
                .world
                .get::<Transform>(e)
                .unwrap_or(&Transform::default())
                .to_mat4();
            let acc_model = *acc * cur_model;

            if let Some(drawables) = self.world.get::<Vec<StaticMeshDrawable>>(e) {
                for drawable in drawables.iter() {
                    drawable.update_xforms(&self.renderer, proj, view, acc_model);
                    drawable.update_lights(&self.renderer, acc_model, &lights);
                    let render_graph = drawable.render_graph(&self.resources);
                    render_job.merge_graph(render_graph);
                }
            }

            acc_model
        });

        self.postprocess
            .update_view_data(&self.renderer, view, proj);
        self.postprocess.update_light_data(
            &self.renderer,
            lights.first().unwrap().0,
            lights.first().unwrap().1,
        );
        let postprocess_graph = self.postprocess.render_item(&self.resources).to_graph();
        render_job.merge_graph_after("forward", postprocess_graph);

        self.renderer.render(&render_job);
    }

    pub fn update(&mut self, mouse_pos: glam::Vec2) {
        let surface_size = self.renderer.surface_size();
        let surface_size = glam::Vec2::new(surface_size.width as f32, surface_size.height as f32);

        let rot_range = glam::Vec2::new(std::f32::consts::PI, std::f32::consts::FRAC_PI_2);

        if let Some(camera) = self.world.get_mut::<Camera>(self.camera_entity) {
            let norm_orbit_angle = (mouse_pos / surface_size) * 2.0 - 1.0;
            let orbit_angle = norm_orbit_angle * rot_range;
            let new_camera = Camera {
                orbit_angle,
                ..*camera
            };
            *camera = new_camera;
        }
    }
}<|MERGE_RESOLUTION|>--- conflicted
+++ resolved
@@ -35,14 +35,9 @@
     world.register::<Light>();
     let world_root = world.root();
     let chair = {
-<<<<<<< HEAD
-        let chair_import_result = resources.import_gltf(renderer, "models/defaultchair.glb");
-        let chair_import = chair_import_result.expect("Failed to import chair");
-=======
         let chair_import = resources
             .import_gltf(renderer, "models/defaultchair.glb")
             .expect("Failed to import chair");
->>>>>>> cbb2a9be
 
         world
             .builder()
@@ -149,13 +144,8 @@
     pub fn add_player(&mut self, player_num: u8, is_self: bool) {
         let chair_import = self
             .resources
-<<<<<<< HEAD
-            .import_gltf(&mut self.renderer, "models/defaultchair.glb");
-        let chair_import = chair_import_result.expect("Failed to import chair");
-=======
             .import_gltf(&mut self.renderer, "models/defaultchair.glb")
             .expect("Failed to import chair");
->>>>>>> cbb2a9be
 
         let world_root = self.world.root();
         let chair = self
