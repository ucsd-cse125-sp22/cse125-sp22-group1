--- conflicted
+++ resolved
@@ -928,11 +928,8 @@
                 announcement_state,
                 minimap_ui,
                 timer_ui,
-<<<<<<< HEAD
                 lap_ui,
-=======
                 interaction_ui,
->>>>>>> 5bb2da3e
             } => {
                 let position_graph = place_position_image.render_graph(&render_context);
                 render_job.merge_graph_after(SimpleFSQTechnique::PASS_NAME, position_graph);
