--- conflicted
+++ resolved
@@ -106,14 +106,9 @@
     pub renderer: Renderer,
     pub resources: ResourceManager,
 
-<<<<<<< HEAD
     test_string: StringDrawable,
-=======
     pub player_num: PlayerID,
     pub player_choices: [Option<PlayerChoices>; 4],
-
-    test_ui: UIDrawable,
->>>>>>> 4f544970
     postprocess: technique::FSQTechnique,
     player_entities: [Option<Entity>; 4],
     camera_entity: Entity,
@@ -164,23 +159,15 @@
         let world = setup_void(&mut resources, &mut renderer);
 
         Self {
-<<<<<<< HEAD
-            world: world,
-            renderer: renderer,
-            resources: resources,
-            test_string: test_string,
-            postprocess: postprocess,
-=======
+            test_string,
+            postprocess,
             world,
             renderer,
             resources,
 
             player_choices: Default::default(),
->>>>>>> 4f544970
             player_entities: [None, None, None, None],
 
-            test_ui,
-            postprocess,
             player_num: 4,
             camera_entity: NULL_ENTITY,
         }
