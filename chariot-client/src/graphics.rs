use chariot_core::entity_location::EntityLocation;
use chariot_core::player::choices::PlayerChoices;
use chariot_core::player::choices::Track;
use chariot_core::player::PlayerID;
use glam::{DVec3, Vec2};
use std::f64::consts::PI;

use crate::drawable::string::StringDrawable;
use crate::drawable::technique::Technique;
use crate::drawable::technique::UILayerTechnique;
use crate::drawable::*;
use crate::renderer::*;
use crate::resources::minimap::create_minimap_image;
use crate::resources::minimap::get_minimap_player_location;
use crate::resources::*;
use crate::scenegraph::components::*;
use crate::scenegraph::*;

pub fn register_passes(renderer: &mut Renderer) {
    renderer.register_pass(
        "forward",
        &util::indirect_graphics_depth_pass!(
            "shaders/forward.wgsl",
            [
                wgpu::TextureFormat::Rgba16Float,
                wgpu::TextureFormat::Rgba8Unorm
            ]
        ),
    );

    renderer.register_pass("shadow", &util::shadow_pass!("shaders/shadow.wgsl"));

    renderer.register_pass(
        "postprocess",
        &util::direct_graphics_nodepth_pass!("shaders/postprocess.wgsl"),
    );

    renderer.register_pass(
        "ui",
        &util::direct_graphics_nodepth_pass!("shaders/ui.wgsl"),
    );
}

fn setup_void() -> World {
    let mut world = World::new();
    world.register::<Camera>();
    world.register::<Vec<StaticMeshDrawable>>();
    world.register::<Bounds>();
    world.register::<Light>();
    let world_root = world.root();

    {
        let scene_bounds = world.calc_bounds(world.root());
        let _light = world
            .builder()
            .attach(world_root)
            .with(Light::new_directional(
                glam::vec3(-0.5, -1.0, 0.5),
                scene_bounds,
            ))
            .with(Transform::default())
            .build();
    }

    world
}

fn setup_world(resources: &mut ResourceManager, renderer: &mut Renderer, map: Track) -> World {
    let mut world = World::new();
    world.register::<Camera>();
    world.register::<Vec<StaticMeshDrawable>>();
    world.register::<Bounds>();
    world.register::<Light>();
    let world_root = world.root();

    {
        let track_import = resources
            .import_gltf(renderer, format!("models/{}.glb", map.to_string()))
            .expect("Unable to load racetrack");

        let _track = world
            .builder()
            .attach(world_root)
            .with(Transform::default())
            .with(track_import.drawables)
            .with(track_import.bounds)
            .build();
    }

    {
        let scene_bounds = world.calc_bounds(world.root());
        let _light = world
            .builder()
            .attach(world_root)
            .with(Light::new_directional(
                glam::vec3(-0.5, -1.0, 0.5),
                scene_bounds,
            ))
            .with(Transform::default())
            .build();
    }

    world
}

pub struct GraphicsManager {
    pub world: World,
    pub renderer: Renderer,
    pub resources: ResourceManager,

<<<<<<< HEAD
    minimap_ui: UIDrawable,
=======
    test_string: StringDrawable,
    pub player_num: PlayerID,
    pub player_choices: [Option<PlayerChoices>; 4],
>>>>>>> 041addd8
    postprocess: technique::FSQTechnique,
    player_entities: [Option<Entity>; 4],
    camera_entity: Entity,
}

impl GraphicsManager {
    pub fn new(mut renderer: Renderer) -> Self {
        let mut resources = ResourceManager::new();

        register_passes(&mut renderer);

        {
            let fb_desc = resources.depth_surface_framebuffer(
                "forward_out",
                &renderer,
                &[
                    wgpu::TextureFormat::Rgba16Float,
                    wgpu::TextureFormat::Rgba8Unorm,
                ],
                Some(wgpu::Color {
                    r: 0.517,
                    g: 0.780,
                    b: 0.980,
                    a: 1.0,
                }),
            );

            renderer.register_framebuffer("forward_out", fb_desc);
        }
        {
            // insanely large shadow map for now
            let shadow_map_res = winit::dpi::PhysicalSize::<u32>::new(2048, 2048);
            let fb_desc =
                resources.depth_framebuffer("shadow_out1", &renderer, shadow_map_res, &[], None);
            renderer.register_framebuffer("shadow_out1", fb_desc);
        }

<<<<<<< HEAD
        let minimap_map_handle =
            resources.import_texture(&renderer, "UI/minimap/track_transparent.png");
        let player_location_handles: Vec<TextureHandle> = [
            "UI/Map\\ Select/P1Btn.png",
            "UI/Map\\ Select/P2Btn.png",
            "UI/Map\\ Select/P3Btn.png",
            "UI/Map\\ Select/P4Btn.png",
        ]
        .iter()
        .map(|filename| resources.import_texture(&renderer, filename))
        .collect();

        let minimap_map_texture = resources
            .textures
            .get(&minimap_map_handle)
            .expect("minimap doesn't exist!");

        let mut player_location_markers: Vec<technique::UILayerTechnique> = player_location_handles
            .iter()
            .map(|handle| resources.textures.get(&handle).unwrap())
            .map(|texture| {
                technique::UILayerTechnique::new(
                    &renderer,
                    glam::vec2(0.0, 0.0),
                    glam::vec2(0.02, 0.02),
                    glam::vec2(0.0, 0.0),
                    glam::vec2(1.0, 1.0),
                    &texture,
                )
            })
            .collect();

        let mut layer_vec = vec![technique::UILayerTechnique::new(
            &renderer,
            glam::vec2(0.0, 0.0),
            glam::vec2(0.2, 0.2),
            glam::vec2(0.0, 0.0),
            glam::vec2(1.0, 1.0),
            &minimap_map_texture,
        )];
        layer_vec.append(&mut player_location_markers);

        let minimap_ui = UIDrawable { layers: layer_vec };
=======
        let mut test_string = StringDrawable::new("ArialMT", 18.0);
        test_string.set(
            "chariot - 0.6.9",
            Vec2::new(0.005, 0.027),
            &renderer,
            &mut resources,
        );
>>>>>>> 041addd8

        let postprocess = technique::FSQTechnique::new(&renderer, &resources, "postprocess");

        let world = setup_void();

        Self {
<<<<<<< HEAD
            world: world,
            renderer: renderer,
            resources: resources,
            minimap_ui,
            postprocess: postprocess,
=======
            test_string,
            postprocess,
            world,
            renderer,
            resources,

            player_choices: Default::default(),
>>>>>>> 041addd8
            player_entities: [None, None, None, None],

            player_num: 4,
            camera_entity: NULL_ENTITY,
        }
    }

    pub fn load_menu(&mut self) {
        println!("Loading main menu!");
    }

    pub fn load_pregame(&mut self) {
        println!("Loading pregame screen!");
        self.world = setup_void();
        let root = self.world.root();

        let _camera = self
            .world
            .builder()
            .attach(root)
            .with(Camera {
                orbit_angle: glam::Vec2::ZERO,
                distance: 3.0,
            })
            .build();
    }

    pub fn load_map(&mut self, map: Track) {
        self.world = setup_world(&mut self.resources, &mut self.renderer, map);

        [0, 1, 2, 3].map(|player_num| self.add_player(player_num));
    }

    pub fn add_player(&mut self, player_num: PlayerID) {
        let is_self = self.player_num == player_num;
        let choices = self.player_choices[player_num].clone().unwrap_or_default();
        println!("Adding new player: {}, self? {}", player_num, is_self);

        let chair_import = self
            .resources
            .import_gltf(
                &mut self.renderer,
                format!("models/{}.glb", choices.chair).to_string(),
            )
            .expect("Failed to import chair");

        let world_root = self.world.root();
        let chair = self
            .world
            .builder()
            .attach(world_root)
            .with(Transform {
                translation: glam::vec3(0.0, -100.0, 0.0),
                rotation: glam::Quat::IDENTITY,
                scale: glam::Vec3::ONE * 0.2,
            })
            .with(chair_import.drawables)
            .with(chair_import.bounds)
            .build();

        // Only follow the new chair around if this is us
        if is_self {
            self.world.insert(
                chair,
                Camera {
                    orbit_angle: glam::Vec2::ZERO,
                    distance: 3.0,
                },
            );

            self.camera_entity = chair;
        }

        self.player_entities[player_num as usize] = Some(chair);
    }

    pub fn update_player_location(
        &mut self,
        location: &EntityLocation,
        velocity: &DVec3,
        player_num: PlayerID,
    ) {
        if self.player_entities[player_num as usize].is_none() {
            self.add_player(player_num);
        }
        let player_entity = self.player_entities[player_num as usize].unwrap();

        let player_transform = self
            .world
            .get_mut::<Transform>(player_entity)
            .expect("Trying to update player location when transform does not exist");
        *player_transform = Transform::from_entity_location(&location, player_transform.scale);

        // if this player is the main player, update the camera too (based on velocity)
        if player_entity == self.camera_entity && *velocity != DVec3::ZERO {
            if let Some(camera) = self.world.get_mut::<Camera>(self.camera_entity) {
                // first we have to compensate for the rotation of the chair model
                let rotation_angle = location.unit_steer_direction.angle_between(DVec3::X);
                // next, we add the angle of the direction of the velocity
                let velocity_angle =
                    DVec3::new(velocity.x, 0.0, velocity.z).angle_between(DVec3::X);

                // there's actually some magic trig cancellations happening here that simplify this calculation
                let mut orbit_yaw = velocity.z.signum() * velocity_angle
                    - location.unit_steer_direction.z.signum() * rotation_angle;

                // if the yaw change would be bigger than PI, wrap back around
                let yaw_difference = orbit_yaw - camera.orbit_angle.x as f64;
                if yaw_difference.abs() > PI {
                    orbit_yaw += yaw_difference.signum() * 2.0 * PI;
                }

                // set the new orbit angle complete with magic pitch for now
                camera.orbit_angle =
                    Vec2::new(orbit_yaw as f32, -0.3).lerp(camera.orbit_angle, 0.5);
            }
        }
    }

    pub fn update_minimap(&mut self) {
        // Only update if we actually have entities to map
        if !self.player_entities.iter().all(Option::is_some) {
            return;
        }

        let player_locations = self
            .player_entities
            .iter()
            .map(|player_num| {
                let location = self
                    .world
                    .get::<Transform>(player_num.unwrap())
                    .unwrap()
                    .translation;
                (location.x, location.z)
            })
            .map(get_minimap_player_location);

        for (player_index, location) in player_locations.enumerate() {
            let player_layer = self.minimap_ui.layers.get_mut(player_index + 1).unwrap();
            let new_vertex_buffer = UILayerTechnique::create_vertex_buffer(
                &self.renderer,
                Vec2::new(location.0, location.1),
                Vec2::new(0.02, 0.02),
            );
            // self.renderer.write_buffer(player_layer.vertex_buffer)
            player_layer.vertex_buffer = new_vertex_buffer;
        }
    }

    pub fn render(&mut self) {
        //let world_bounds = self.world.root().calc_bounds();
        let world_root = self.world.root();
        let root_xform = self
            .world
            .get::<Transform>(world_root)
            .expect("Root doesn't have transform component")
            .to_mat4();

        // Right now, we're iterating over the scene graph and evaluating all the global transforms twice
        // which is kind of annoying. First to find the camera and get the view matrix and again to actually
        // render everything. Ideally maybe in the future this could be simplified

        let surface_size = self.renderer.surface_size();
        let aspect_ratio = (surface_size.width as f32) / (surface_size.height as f32);
        let proj = glam::Mat4::perspective_rh(f32::to_radians(60.0), aspect_ratio, 0.1, 1000.0);

        let mut view_local =
            glam::Mat4::look_at_rh(glam::vec3(0.0, 0.0, -2.0), glam::Vec3::ZERO, glam::Vec3::Y);
        let mut view_global = glam::Mat4::IDENTITY;
        self.world.dfs_acc(self.world.root(), root_xform, |e, acc| {
            let mut cur_model_transform: Transform = self
                .world
                .get::<Transform>(e)
                .map_or(Transform::default(), |t| *t);

            cur_model_transform.scale = glam::Vec3::ONE;
            let cur_model = cur_model_transform.to_mat4();

            let acc_model = *acc * cur_model;

            if let Some(camera) = self.world.get::<Camera>(e) {
                view_local = camera.view_mat4();
                view_global = acc_model;
            }

            acc_model
        });

        let view = view_local * view_global.inverse();

        let view_bounds = {
            let min_z = 0.01;
            let max_z = 0.993;
            let cam_to_world = (proj * view).inverse();
            let corners = [
                glam::Vec3::new(-1.0, -1.0, min_z),
                glam::Vec3::new(1.0, -1.0, min_z),
                glam::Vec3::new(-1.0, 1.0, min_z),
                glam::Vec3::new(1.0, 1.0, min_z),
                glam::Vec3::new(-1.0, -1.0, max_z),
                glam::Vec3::new(1.0, -1.0, max_z),
                glam::Vec3::new(-1.0, 1.0, max_z),
                glam::Vec3::new(1.0, 1.0, max_z),
            ];

            let world_corners: Vec<glam::Vec3> = corners
                .iter()
                .map(|c| {
                    let world_h = cam_to_world * glam::Vec4::new(c.x, c.y, c.z, 1.0);
                    let world = world_h / world_h.w;
                    glam::Vec3::new(world.x, world.y, world.z)
                })
                .collect();

            let min = world_corners
                .clone()
                .into_iter()
                .reduce(|a, c| a.min(c))
                .unwrap();
            let max = world_corners
                .clone()
                .into_iter()
                .reduce(|a, c| a.max(c))
                .unwrap();
            (min, max)
        };

        let lights: Vec<(glam::Mat4, glam::Mat4)> = self
            .world
            .storage::<Light>()
            .unwrap_or(&VecStorage::default())
            .iter()
            .map(|l| l.calc_view_proj(&view_bounds))
            .collect();

        let mut render_job = render_job::RenderJob::default();
        self.world.dfs_acc(self.world.root(), root_xform, |e, acc| {
            let cur_model = self
                .world
                .get::<Transform>(e)
                .unwrap_or(&Transform::default())
                .to_mat4();
            let acc_model = *acc * cur_model;

            if let Some(drawables) = self.world.get::<Vec<StaticMeshDrawable>>(e) {
                for drawable in drawables.iter() {
                    drawable.update_xforms(&self.renderer, proj, view, acc_model);
                    drawable.update_lights(&self.renderer, acc_model, &lights);
                    let render_graph = drawable.render_graph(&self.resources);
                    render_job.merge_graph(render_graph);
                }
            }

            acc_model
        });

        self.postprocess
            .update_view_data(&self.renderer, view, proj);
        self.postprocess.update_light_data(
            &self.renderer,
            lights.first().unwrap().0,
            lights.first().unwrap().1,
        );
        let postprocess_graph = self.postprocess.render_item(&self.resources).to_graph();
        render_job.merge_graph_after("forward", postprocess_graph);

<<<<<<< HEAD
        let ui_graph = self.minimap_ui.render_graph(&self.resources);
        render_job.merge_graph_after("postprocess", ui_graph);
=======
        let text_graph = self.test_string.render_graph(&self.resources);
        render_job.merge_graph_after("postprocess", text_graph);
>>>>>>> 041addd8

        self.renderer.render(&render_job);
    }
}<|MERGE_RESOLUTION|>--- conflicted
+++ resolved
@@ -108,13 +108,10 @@
     pub renderer: Renderer,
     pub resources: ResourceManager,
 
-<<<<<<< HEAD
     minimap_ui: UIDrawable,
-=======
     test_string: StringDrawable,
     pub player_num: PlayerID,
     pub player_choices: [Option<PlayerChoices>; 4],
->>>>>>> 041addd8
     postprocess: technique::FSQTechnique,
     player_entities: [Option<Entity>; 4],
     camera_entity: Entity,
@@ -152,7 +149,6 @@
             renderer.register_framebuffer("shadow_out1", fb_desc);
         }
 
-<<<<<<< HEAD
         let minimap_map_handle =
             resources.import_texture(&renderer, "UI/minimap/track_transparent.png");
         let player_location_handles: Vec<TextureHandle> = [
@@ -196,7 +192,6 @@
         layer_vec.append(&mut player_location_markers);
 
         let minimap_ui = UIDrawable { layers: layer_vec };
-=======
         let mut test_string = StringDrawable::new("ArialMT", 18.0);
         test_string.set(
             "chariot - 0.6.9",
@@ -204,28 +199,20 @@
             &renderer,
             &mut resources,
         );
->>>>>>> 041addd8
 
         let postprocess = technique::FSQTechnique::new(&renderer, &resources, "postprocess");
 
         let world = setup_void();
 
         Self {
-<<<<<<< HEAD
-            world: world,
-            renderer: renderer,
-            resources: resources,
-            minimap_ui,
-            postprocess: postprocess,
-=======
             test_string,
             postprocess,
             world,
             renderer,
             resources,
+            minimap_ui,
 
             player_choices: Default::default(),
->>>>>>> 041addd8
             player_entities: [None, None, None, None],
 
             player_num: 4,
@@ -493,13 +480,10 @@
         let postprocess_graph = self.postprocess.render_item(&self.resources).to_graph();
         render_job.merge_graph_after("forward", postprocess_graph);
 
-<<<<<<< HEAD
         let ui_graph = self.minimap_ui.render_graph(&self.resources);
         render_job.merge_graph_after("postprocess", ui_graph);
-=======
         let text_graph = self.test_string.render_graph(&self.resources);
         render_job.merge_graph_after("postprocess", text_graph);
->>>>>>> 041addd8
 
         self.renderer.render(&render_job);
     }
