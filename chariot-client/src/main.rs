--- conflicted
+++ resolved
@@ -1,6 +1,6 @@
 use chariot_core::GLOBAL_CONFIG;
+use specs::{Builder, WorldExt};
 use std::mem;
-use specs::{WorldExt, Builder};
 use wgpu::util::DeviceExt;
 use winit::{
     event::{Event, WindowEvent},
@@ -10,35 +10,9 @@
 mod application;
 mod drawable;
 mod game;
-<<<<<<< HEAD
-mod drawable;
 mod renderer;
 mod resources;
-mod application;
 
-=======
-mod renderer;
-
-#[repr(C)]
-#[derive(Copy, Clone, Debug, bytemuck::Pod, bytemuck::Zeroable)]
-struct Vertex {
-    position: [f32; 2],
-}
-
-#[repr(C)]
-#[derive(Copy, Clone, Debug, bytemuck::Pod, bytemuck::Zeroable)]
-struct Local {
-    scale: f32,
-}
-
-fn vec2(x: f32, y: f32) -> Vertex {
-    Vertex { position: [x, y] }
-}
-
-// for anyone skimming this: vertex buffers are created & set up in code but not actually used by the shader (yet),
-// index buffers are also created but binding is borked for now
-// also, don't try building for wasm because I don't think that works yet either
->>>>>>> e5220b50
 fn main() {
     // at some point, networking PoC:
     // let ip_addr = format!("{}:{}", GLOBAL_CONFIG.server_address, GLOBAL_CONFIG.port);
@@ -50,28 +24,30 @@
     let renderer = renderer::Renderer::new(context);
     let mut application = application::Application::new(renderer);
 
-<<<<<<< HEAD
-	let material_handle = application.resources.import_material(
-		&mut application.renderer, 
-		include_str!("shader.wgsl"), 
-		"boring"
-	);
+    let material_handle = application.resources.import_material(
+        &mut application.renderer,
+        include_str!("shader.wgsl"),
+        "boring",
+    );
 
-	let import_result = application.resources.import_gltf(
-		&application.renderer, "models/FlightHelmet/FlightHelmet.gltf"
-	);
+    let import_result = application.resources.import_gltf(
+        &application.renderer,
+        "models/FlightHelmet/FlightHelmet.gltf",
+    );
 
-	if import_result.is_ok() {
-		for static_mesh_handle in import_result.unwrap().2.iter() {
-			let drawable = drawable::StaticMeshDrawable::new(
-				&application.renderer, &application.resources, material_handle, *static_mesh_handle, 0
-			);
-			application.drawables.push(drawable);
-		}
-	}
+    if import_result.is_ok() {
+        for static_mesh_handle in import_result.unwrap().2.iter() {
+            let drawable = drawable::StaticMeshDrawable::new(
+                &application.renderer,
+                &application.resources,
+                material_handle,
+                *static_mesh_handle,
+                0,
+            );
+            application.drawables.push(drawable);
+        }
+    }
 
-=======
->>>>>>> e5220b50
     event_loop.run(move |event, _, control_flow| {
         *control_flow = ControlFlow::Wait;
         match event {
