use graphics::GraphicsManager;
use winit::{
    event::{ElementState, Event, MouseButton, VirtualKeyCode, WindowEvent},
    event_loop::ControlFlow,
};

mod application;
mod drawable;
mod game;
mod graphics;
mod renderer;
mod resources;
mod scenegraph;
<<<<<<< HEAD
mod util;
=======
mod ui;
mod ui_state;
>>>>>>> 79eeba36

fn main() {
    let event_loop = winit::event_loop::EventLoop::new();
    let context = renderer::context::Context::new(
        &event_loop,
        winit::dpi::PhysicalSize::<u32>::new(1280, 720),
    );

    let renderer = renderer::Renderer::new(context);

    let graphics_manager = GraphicsManager::new(renderer);
    let mut application = application::Application::new(graphics_manager);

    // Example of main loop deferring to elsewhere
    event_loop.run(move |event, _, control_flow| {
        // TRIGGER EVENTS
        *control_flow = ControlFlow::Poll;
        match event {
            Event::MainEventsCleared => application.graphics.renderer.request_redraw(),
            // Window changes
            Event::WindowEvent {
                event: WindowEvent::Resized(size),
                ..
            } => {
                application.graphics.renderer.handle_surface_resize(size);
            }

            // Forced redraw from OS
            Event::RedrawRequested(_) => {
                //application.update(); // Is this the right location?
                application.render();
            }

            // X button on window clicked
            Event::WindowEvent {
                event: WindowEvent::CloseRequested,
                ..
            } => *control_flow = ControlFlow::Exit,

            // Keyboard input
            Event::WindowEvent {
                event: WindowEvent::KeyboardInput { input, .. },
                ..
            } => {
                if let Some(VirtualKeyCode::Escape) = input.virtual_keycode {
                    *control_flow = ControlFlow::Exit;
                }

                if let Some(key) = input.virtual_keycode {
                    match input.state {
                        ElementState::Pressed => application.on_key_down(key),
                        ElementState::Released => application.on_key_up(key),
                    }
                }
            }

            // Mouse input
            Event::WindowEvent {
                event: WindowEvent::MouseInput { button, state, .. },
                ..
            } => match button {
                MouseButton::Left => application.on_left_mouse(state),
                MouseButton::Right => application.on_right_mouse(state),
                _ => (),
            },

            // Mouse moved
            Event::WindowEvent {
                event: WindowEvent::CursorMoved { position, .. },
                ..
            } => {
                application.on_mouse_move(position.x, position.y);
            }

            // If there's an event to detect loss/gain of focus, we will need to clear our pressed keys just in case
            // Other
            _ => {}
        }

        // Right now update isn't called at even intervals
        // (try moving the mouse around - the helmet spins faster because its getting more updates per frame)
        // This can be fixed by just calling update before render is called (see above) since that event
        // (RedrawRequested) seems to be getting a more even update interval
        application.update();
    });
}<|MERGE_RESOLUTION|>--- conflicted
+++ resolved
@@ -11,12 +11,9 @@
 mod renderer;
 mod resources;
 mod scenegraph;
-<<<<<<< HEAD
-mod util;
-=======
 mod ui;
 mod ui_state;
->>>>>>> 79eeba36
+mod util;
 
 fn main() {
     let event_loop = winit::event_loop::EventLoop::new();
