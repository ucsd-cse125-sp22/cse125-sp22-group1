<<<<<<< HEAD
use chariot_core::GLOBAL_CONFIG;
use std::mem;
use wgpu::util::DeviceExt;
=======
>>>>>>> 16ac405b
use winit::{
    dpi::PhysicalPosition,
    event::{ElementState, Event, MouseButton, WindowEvent},
    event_loop::ControlFlow,
};

use game::GameClient;

use chariot_core::GLOBAL_CONFIG;

mod application;
mod drawable;
mod game;
mod renderer;
mod resources;
mod scenegraph;

fn main() {
    let ip_addr = format!("{}:{}", GLOBAL_CONFIG.server_address, GLOBAL_CONFIG.port);
    let mut game_client = game::GameClient::new(ip_addr);

    let event_loop = winit::event_loop::EventLoop::new();
    let context = renderer::context::Context::new(&event_loop);
    let renderer = renderer::Renderer::new(context);
<<<<<<< HEAD
    let mut application = application::Application::new(renderer);

    event_loop.run(move |event, _, control_flow| {
        *control_flow = ControlFlow::Poll;
        match event {
            Event::MainEventsCleared => application.renderer.request_redraw(),
=======
    let mut application = application::Application::new(renderer, game_client);

    // Example of main loop deferring to elsewhere
    event_loop.run(move |event, _, control_flow| {
        // TRIGGER EVENTS
        *control_flow = ControlFlow::Wait;
        match event {
            // Window changes
>>>>>>> 16ac405b
            Event::WindowEvent {
                event: WindowEvent::Resized(size),
                ..
            } => {
                application.renderer.handle_surface_resize(size);
            }

            // Forced redraw from OS
            Event::RedrawRequested(_) => {
                application.update(); // Is this the right location?
                application.render();
            }

            // X button on window clicked
            Event::WindowEvent {
                event: WindowEvent::CloseRequested,
                ..
            } => *control_flow = ControlFlow::Exit,

            // Keyboard input
            Event::WindowEvent {
                event: WindowEvent::KeyboardInput { input, .. },
                ..
            } => {
                if let Some(key) = input.virtual_keycode {
                    match input.state {
                        ElementState::Pressed => application.on_key_down(key),
                        ElementState::Released => application.on_key_up(key),
                    }
                }
            }

            // Mouse input
            Event::WindowEvent {
                event:
                    WindowEvent::MouseInput {
                        device_id,
                        button,
                        state,
                        modifiers,
                    },
                ..
            } => match button {
                MouseButton::Left => application.on_left_mouse(state),
                MouseButton::Right => application.on_right_mouse(state),
                _ => (),
            },

            // Mouse moved
            Event::WindowEvent {
                event:
                    WindowEvent::CursorMoved {
                        device_id,
                        position,
                        modifiers,
                    },
                ..
            } => {
                application.on_mouse_move(position.x, position.y);
            }

            // If there's an event to detect loss/gain of focus, we will need to clear our pressed keys just in case
            // Other
            _ => {}
        }

        application.update();
    });
}<|MERGE_RESOLUTION|>--- conflicted
+++ resolved
@@ -1,18 +1,8 @@
-<<<<<<< HEAD
 use chariot_core::GLOBAL_CONFIG;
-use std::mem;
-use wgpu::util::DeviceExt;
-=======
->>>>>>> 16ac405b
 use winit::{
-    dpi::PhysicalPosition,
     event::{ElementState, Event, MouseButton, WindowEvent},
     event_loop::ControlFlow,
 };
-
-use game::GameClient;
-
-use chariot_core::GLOBAL_CONFIG;
 
 mod application;
 mod drawable;
@@ -28,23 +18,16 @@
     let event_loop = winit::event_loop::EventLoop::new();
     let context = renderer::context::Context::new(&event_loop);
     let renderer = renderer::Renderer::new(context);
-<<<<<<< HEAD
-    let mut application = application::Application::new(renderer);
 
-    event_loop.run(move |event, _, control_flow| {
-        *control_flow = ControlFlow::Poll;
-        match event {
-            Event::MainEventsCleared => application.renderer.request_redraw(),
-=======
     let mut application = application::Application::new(renderer, game_client);
 
     // Example of main loop deferring to elsewhere
     event_loop.run(move |event, _, control_flow| {
         // TRIGGER EVENTS
-        *control_flow = ControlFlow::Wait;
+        *control_flow = ControlFlow::Poll;
         match event {
+            Event::MainEventsCleared => application.renderer.request_redraw(),
             // Window changes
->>>>>>> 16ac405b
             Event::WindowEvent {
                 event: WindowEvent::Resized(size),
                 ..
@@ -54,7 +37,7 @@
 
             // Forced redraw from OS
             Event::RedrawRequested(_) => {
-                application.update(); // Is this the right location?
+                //application.update(); // Is this the right location?
                 application.render();
             }
 
@@ -111,6 +94,10 @@
             _ => {}
         }
 
+        // Right now update isn't called at even intervals
+        // (try moving the mouse around - the helmet spins faster because its getting more updates per frame)
+        // This can be fixed by just calling update before render is called (see above) since that event
+        // (RedrawRequested) seems to be getting a more even update interval
         application.update();
     });
 }