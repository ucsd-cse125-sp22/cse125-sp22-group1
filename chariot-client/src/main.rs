--- conflicted
+++ resolved
@@ -14,7 +14,6 @@
 mod resources;
 
 fn main() {
-<<<<<<< HEAD
     // at some point, networking PoC:
     // let ip_addr = format!("{}:{}", GLOBAL_CONFIG.server_address, GLOBAL_CONFIG.port);
     // let game_client = game::GameClient::new(ip_addr);
@@ -96,7 +95,7 @@
             _ => {}
         }
     });
-=======
+    /*
     let ip_addr = format!("{}:{}", GLOBAL_CONFIG.server_address, GLOBAL_CONFIG.port);
     let mut game_client = game::GameClient::new(ip_addr);
 
@@ -108,5 +107,5 @@
         game_client.process_incoming_packets();
     }
     // end temporary code
->>>>>>> f7d25449
+    */
 }