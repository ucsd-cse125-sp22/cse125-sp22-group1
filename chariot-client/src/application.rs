--- conflicted
+++ resolved
@@ -1,26 +1,14 @@
-<<<<<<< HEAD
-use gltf::Texture;
-use std::{
-    cmp::Eq,
-    collections::HashMap,
-    default,
-    sync::atomic::{AtomicUsize, Ordering},
-};
-=======
 use std::collections::HashSet;
 use winit::dpi::PhysicalPosition;
 use winit::event::{ElementState, VirtualKeyCode};
->>>>>>> 16ac405b
 
 use crate::drawable::*;
 use crate::game::GameClient;
 use crate::renderer::*;
 use crate::resources::*;
-<<<<<<< HEAD
 use crate::scenegraph::*;
-=======
+
 use chariot_core::player_inputs::{EngineStatus, InputEvent, RotationStatus};
->>>>>>> 16ac405b
 
 pub struct Application {
     pub world: World,
@@ -32,8 +20,7 @@
 }
 
 impl Application {
-<<<<<<< HEAD
-    pub fn new(mut renderer: Renderer) -> Self {
+    pub fn new(mut renderer: Renderer, game: GameClient) -> Self {
         renderer.register_pass(
             "boring",
             &direct_graphics_depth_pass!(include_str!("shader.wgsl"), wgpu::IndexFormat::Uint16),
@@ -81,16 +68,9 @@
             world: world,
             renderer: renderer,
             resources: resources,
-=======
-    pub fn new(renderer: Renderer, game: GameClient) -> Self {
-        Self {
-            drawables: Vec::new(),
-            renderer,
-            resources: ResourceManager::new(),
             game,
             pressed_keys: HashSet::new(),
             mouse_pos: PhysicalPosition::<f64> { x: -1.0, y: -1.0 },
->>>>>>> 16ac405b
         }
     }
 
@@ -129,10 +109,9 @@
     }
 
     pub fn update(&mut self) {
-<<<<<<< HEAD
         dfs_mut(self.world.root_mut(), &|e| {
             if let Some(transform) = e.get_component::<Transform>() {
-                let rot_inc = glam::Quat::from_axis_angle(glam::Vec3::Y, 0.01);
+                let rot_inc = glam::Quat::from_axis_angle(glam::Vec3::Y, 0.005);
                 let new_rot = rot_inc * transform.rotation;
                 let new_transform = Transform {
                     rotation: new_rot,
@@ -141,10 +120,6 @@
                 e.set_component(new_transform);
             }
         });
-    }
-=======
-        //self.print_keys();
->>>>>>> 16ac405b
 
         self.game.sync_incoming();
     }
