--- conflicted
+++ resolved
@@ -23,11 +23,8 @@
     pub game: GameClient,
     pub pressed_keys: HashSet<VirtualKeyCode>,
     mouse_pos: PhysicalPosition<f64>,
-<<<<<<< HEAD
     last_update: SystemTime,
-=======
     ui_regions: Vec<UIRegion>,
->>>>>>> 79eeba36
 }
 
 impl Application {
@@ -48,11 +45,8 @@
             game,
             pressed_keys: HashSet::new(),
             mouse_pos: PhysicalPosition::<f64> { x: -1.0, y: -1.0 },
-<<<<<<< HEAD
             last_update: SystemTime::now(),
-=======
             ui_regions: vec![test_ui_region],
->>>>>>> 79eeba36
         }
     }
 
