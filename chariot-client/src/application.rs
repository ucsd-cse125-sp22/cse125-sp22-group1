--- conflicted
+++ resolved
@@ -1,7 +1,3 @@
-<<<<<<< HEAD
-use glam::const_vec4;
-=======
->>>>>>> e5220b50
 use gltf::Texture;
 use specs::{Join, WorldExt};
 use std::{
@@ -13,274 +9,38 @@
 
 use crate::drawable::*;
 use crate::renderer::*;
-<<<<<<< HEAD
 use crate::resources::*;
 
 pub struct Application {
-	pub drawables : Vec<StaticMeshDrawable>,
-	pub renderer : Renderer,
-	pub resources : ResourceManager
-}
-
-impl Application {
-	pub fn new(renderer : Renderer) -> Self {
-		Self { 
-			drawables: Vec::new(), 
-			renderer: renderer,
-			resources : ResourceManager::new()
-		}
-	}
-
-	pub fn render(&mut self) {
-		let view = glam::Mat4::look_at_rh(glam::vec3(0.0, 0.0, -1.0), glam::Vec3::ZERO, glam::Vec3::Y);
-		let proj = glam::Mat4::perspective_rh(f32::to_radians(60.0), 1.0, 0.01, 1000.0);
-		let proj_view = proj * view;
-		let model = glam::Mat4::from_translation(glam::vec3(0.0, -0.5, 0.0));
-
-		let mut render_job = render_job::RenderJob::new();
-        for drawable in self.drawables.iter() {
-			drawable.update_xforms(&self.renderer, &proj_view, &model);
-			let render_item = drawable.render_item(&self.resources);
-			render_job.add_item(render_item);
-        }
-
-		self.renderer.render(&render_job);
-	}
-=======
-
-fn to_wgpu_format(format: gltf::image::Format) -> wgpu::TextureFormat {
-    match format {
-        gltf::image::Format::R8 => wgpu::TextureFormat::R8Unorm,
-        gltf::image::Format::R8G8 => wgpu::TextureFormat::Rg8Unorm,
-        gltf::image::Format::R8G8B8 => wgpu::TextureFormat::Etc2Rgb8Unorm,
-        gltf::image::Format::R8G8B8A8 => wgpu::TextureFormat::Rgba8Unorm,
-        gltf::image::Format::R16 => wgpu::TextureFormat::R16Unorm,
-        gltf::image::Format::R16G16 => wgpu::TextureFormat::Rg16Unorm,
-        gltf::image::Format::R16G16B16 => panic!("TODO: convert to rgba...."),
-        gltf::image::Format::R16G16B16A16 => wgpu::TextureFormat::Rgba16Unorm,
-        gltf::image::Format::B8G8R8 => panic!("TODO: convert to rgba..."),
-        gltf::image::Format::B8G8R8A8 => wgpu::TextureFormat::Rgba16Unorm,
-    }
-}
-
-#[derive(PartialEq, Eq, Hash)]
-pub struct TextureHandle(usize);
-#[derive(PartialEq, Eq, Hash)]
-pub struct MaterialHandle(usize);
-#[derive(PartialEq, Eq, Hash)]
-pub struct StaticMeshHandle(usize);
-
-trait Handle {
-    fn unique() -> Self;
-}
-
-impl Handle for TextureHandle {
-    fn unique() -> Self {
-        static COUNTER: AtomicUsize = AtomicUsize::new(0);
-        Self(COUNTER.fetch_add(1, Ordering::Relaxed))
-    }
-}
-
-impl Handle for MaterialHandle {
-    fn unique() -> Self {
-        static COUNTER: AtomicUsize = AtomicUsize::new(0);
-        Self(COUNTER.fetch_add(1, Ordering::Relaxed))
-    }
-}
-
-impl Handle for StaticMeshHandle {
-    fn unique() -> Self {
-        static COUNTER: AtomicUsize = AtomicUsize::new(0);
-        Self(COUNTER.fetch_add(1, Ordering::Relaxed))
-    }
-}
-
-pub struct ResourceManager {
-    pub textures: HashMap<TextureHandle, wgpu::Texture>,
-    pub materials: HashMap<MaterialHandle, Material>,
-    pub meshes: HashMap<StaticMeshHandle, StaticMesh>,
-}
-
-impl ResourceManager {
-    pub fn new() -> Self {
-        Self {
-            textures: HashMap::new(),
-            materials: HashMap::new(),
-            meshes: HashMap::new(),
-        }
-    }
-
-    fn import_gltf(
-        &mut self,
-        renderer: &Renderer,
-        filename: &str,
-    ) -> core::result::Result<(), gltf::Error> {
-        let model_name = filename.split(".").next().expect("invalid filename format");
-        let (document, buffers, images) = gltf::import(filename)?;
-        let texture_iter = images.iter().map(|img| {
-            renderer.create_texture(
-                &wgpu::TextureDescriptor {
-                    label: None, // TODO: labels
-                    size: wgpu::Extent3d {
-                        width: img.width,
-                        height: img.height,
-                        depth_or_array_layers: 1,
-                    },
-                    mip_level_count: 1,
-                    sample_count: 1,
-                    dimension: wgpu::TextureDimension::D2,
-                    format: to_wgpu_format(img.format),
-                    usage: wgpu::TextureUsages::TEXTURE_BINDING
-                        | wgpu::TextureUsages::STORAGE_BINDING,
-                },
-                &img.pixels,
-            )
-        });
-
-        let texture_with_id_iter = (0..images.len())
-            .map(|idx| TextureHandle::unique())
-            .zip(texture_iter);
-
-        for (mesh_idx, mesh) in document.meshes().enumerate() {
-            for (prim_idx, primitive) in mesh.primitives().enumerate() {
-                let mut mesh_builder = MeshBuilder::new(&renderer, None);
-                let reader = primitive.reader(|buffer| Some(&buffers[buffer.index()]));
-                if let Some(vert_iter) = reader.read_positions() {
-                    mesh_builder.vertex_buffer(bytemuck::cast_slice::<[f32; 3], u8>(
-                        &vert_iter.collect::<Vec<[f32; 3]>>(),
-                    ));
-                }
-
-                if let Some(norm_iter) = reader.read_normals() {
-                    mesh_builder.vertex_buffer(bytemuck::cast_slice::<[f32; 3], u8>(
-                        &norm_iter.collect::<Vec<[f32; 3]>>(),
-                    ));
-                }
-
-                if let Some(tc_iter) = reader.read_tex_coords(0) {
-                    match tc_iter {
-                        gltf::mesh::util::ReadTexCoords::U8(iter) => mesh_builder.vertex_buffer(
-                            bytemuck::cast_slice::<[u8; 2], u8>(&iter.collect::<Vec<[u8; 2]>>()),
-                        ),
-                        gltf::mesh::util::ReadTexCoords::U16(iter) => mesh_builder.vertex_buffer(
-                            bytemuck::cast_slice::<[u16; 2], u8>(&iter.collect::<Vec<[u16; 2]>>()),
-                        ),
-                        gltf::mesh::util::ReadTexCoords::F32(iter) => mesh_builder.vertex_buffer(
-                            bytemuck::cast_slice::<[f32; 2], u8>(&iter.collect::<Vec<[f32; 2]>>()),
-                        ),
-                    };
-                }
-
-                let full_range = (
-                    std::ops::Bound::<u64>::Unbounded,
-                    std::ops::Bound::<u64>::Unbounded,
-                );
-                let vertex_ranges = vec![full_range; mesh_builder.vertex_buffers.len()];
-                if let Some(indices) = reader.read_indices() {
-                    let num_elements = match indices {
-                        gltf::mesh::util::ReadIndices::U16(iter) => {
-                            let tmp_len = iter.len();
-                            mesh_builder.index_buffer(
-                                bytemuck::cast_slice::<u16, u8>(&iter.collect::<Vec<u16>>()),
-                                wgpu::IndexFormat::Uint16,
-                            );
-                            tmp_len
-                        }
-                        gltf::mesh::util::ReadIndices::U32(iter) => {
-                            let tmp_len = iter.len();
-                            mesh_builder.index_buffer(
-                                bytemuck::cast_slice::<u32, u8>(&iter.collect::<Vec<u32>>()),
-                                wgpu::IndexFormat::Uint32,
-                            );
-                            tmp_len
-                        }
-                        _ => panic!("u8 indices????"),
-                    };
-                    let indices_range = full_range;
-                    mesh_builder.indexed_submesh(
-                        &vertex_ranges,
-                        indices_range,
-                        u32::try_from(num_elements).unwrap(),
-                    );
-                };
-
-                // TODO: unindexed meshes
-                //mesh_builder.submesh(&vertex_ranges, num_elements)
-                // TODO: rest
-
-                self.meshes.insert(
-                    StaticMeshHandle::unique(),
-                    mesh_builder.produce_static_mesh(),
-                );
-            }
-        }
-
-        self.textures.extend(texture_with_id_iter);
-
-        core::result::Result::Ok(())
-    }
-}
-
-struct StaticMeshRenderSystem<'a> {
-    renderer: &'a mut Renderer,
-    resources: &'a ResourceManager,
-}
-
-impl<'a> StaticMeshRenderSystem<'a> {
-    fn new(renderer: &'a mut Renderer, resources: &'a ResourceManager) -> Self {
-        Self {
-            renderer: renderer,
-            resources: resources,
-        }
-    }
-}
-
-impl<'a, 'b> specs::System<'b> for StaticMeshRenderSystem<'a> {
-    type SystemData = specs::ReadStorage<'b, StaticMeshDrawable>;
-
-    fn run(&mut self, drawables: Self::SystemData) {
-        let mut render_job = RenderJob::new();
-        for drawable in drawables.join() {
-            let render_item = drawable.render_item(self.resources);
-            render_job.add_item(render_item);
-        }
-
-        self.renderer.render(&render_job);
-    }
-}
-
-pub struct Application {
-    pub world: specs::World,
+    pub drawables: Vec<StaticMeshDrawable>,
     pub renderer: Renderer,
-    resources: ResourceManager,
+    pub resources: ResourceManager,
 }
 
 impl Application {
     pub fn new(renderer: Renderer) -> Self {
-        let mut world = specs::World::empty();
-        world.register::<StaticMeshDrawable>();
         Self {
-            world: world,
+            drawables: Vec::new(),
             renderer: renderer,
             resources: ResourceManager::new(),
         }
     }
 
     pub fn render(&mut self) {
-        if !self.world.has_value::<StaticMeshDrawable>() {
-            return;
+        let view =
+            glam::Mat4::look_at_rh(glam::vec3(0.0, 0.0, -1.0), glam::Vec3::ZERO, glam::Vec3::Y);
+        let proj = glam::Mat4::perspective_rh(f32::to_radians(60.0), 1.0, 0.01, 1000.0);
+        let proj_view = proj * view;
+        let model = glam::Mat4::from_translation(glam::vec3(0.0, -0.5, 0.0));
+
+        let mut render_job = render_job::RenderJob::new();
+        for drawable in self.drawables.iter() {
+            drawable.update_xforms(&self.renderer, &proj_view, &model);
+            let render_item = drawable.render_item(&self.resources);
+            render_job.add_item(render_item);
         }
 
-        let mut dispatcher = specs::DispatcherBuilder::new()
-            .with(
-                StaticMeshRenderSystem::new(&mut self.renderer, &self.resources),
-                "StaticMeshRenderSystem",
-                &[],
-            )
-            .build();
->>>>>>> e5220b50
-
-        dispatcher.dispatch_seq(&self.world);
+        self.renderer.render(&render_job);
     }
 
     pub fn update(&mut self) {}
