use std::collections::HashSet;

use winit::dpi::PhysicalPosition;
use winit::event::{ElementState, VirtualKeyCode};

use chariot_core::networking::ClientBoundPacket;
use chariot_core::player_inputs::{EngineStatus, InputEvent, RotationStatus};
use chariot_core::GLOBAL_CONFIG;

use crate::game::{self, GameClient};
use crate::graphics::{register_passes, GraphicsManager};

pub struct Application {
    pub graphics: GraphicsManager,
    pub game: GameClient,
    pub pressed_keys: HashSet<VirtualKeyCode>,
    mouse_pos: PhysicalPosition<f64>,
}

impl Application {
    pub fn new(graphics_manager: GraphicsManager) -> Self {
        let ip_addr = format!("{}:{}", GLOBAL_CONFIG.server_address, GLOBAL_CONFIG.port);
        let mut game = game::GameClient::new(ip_addr);

        game.send_ready_packet("standard".to_string());

        Self {
            graphics: graphics_manager,
            game,
            pressed_keys: HashSet::new(),
            mouse_pos: PhysicalPosition::<f64> { x: -1.0, y: -1.0 },
        }
    }

    pub fn render(&mut self) {
        self.graphics.render();
    }

    pub fn update(&mut self) {
        self.game.fetch_incoming_packets();

        // process current packets
        while let Some(packet) = self.game.connection.pop_incoming() {
            match packet {
                ClientBoundPacket::PlayerNumber(player_number) => {
                    self.graphics.add_player(player_number, true)
                }
                ClientBoundPacket::EntityUpdate(locations) => {
                    locations.iter().enumerate().for_each(|(i, update)| {
                        self.graphics
                            .update_player_location(&update.0, &update.1, i as u8)
                    });
                }
<<<<<<< HEAD
                ClientBoundPacket::PlacementUpdate(position) => {
                    println!("I am now placed {}!", position);
                }
                ClientBoundPacket::LapUpdate(lap_num) => {
                    println!("I am now on lap {}!", lap_num);
                }
                _ => {}
=======
                ClientBoundPacket::GameStart(_) => println!("The game has begun!"),
                ClientBoundPacket::PowerupPickup => println!("we got a powerup!"),
                ClientBoundPacket::InteractionActivate(question, decision) => {
                    println!(
                        "The Audience has voted on {}, and voted for option {}!",
                        question.prompt, decision.label
                    );
                }
                ClientBoundPacket::LapUpdate(lap) => println!("We are now on lap {}", lap),
                ClientBoundPacket::PlacementUpdate(place) => println!("We are in {} place", place),
                ClientBoundPacket::AllDone => println!("This game is over!"),
                ClientBoundPacket::VotingStarted(question) => {
                    println!("The audience is now voting on {}", question.prompt)
                }
>>>>>>> 0bb2ed21
            }
        }
    }

    // Input configuration
    fn get_input_event(&self, key: VirtualKeyCode) -> Option<InputEvent> {
        match key {
            // Forwards
            VirtualKeyCode::W => Some(InputEvent::Engine(EngineStatus::Accelerating)),
            // Backwards
            VirtualKeyCode::S => Some(InputEvent::Engine(EngineStatus::Braking)),
            // Left
            VirtualKeyCode::A => Some(InputEvent::Rotation(RotationStatus::InSpinCounterclockwise)),
            // Right
            VirtualKeyCode::D => Some(InputEvent::Rotation(RotationStatus::InSpinClockwise)),
            // Right
            _ => None,
        }
    }

    fn invert_event(&self, event: Option<InputEvent>) -> Option<InputEvent> {
        Some(match event {
            Some(InputEvent::Engine(EngineStatus::Accelerating)) => {
                InputEvent::Engine(EngineStatus::Neutral)
            }
            Some(InputEvent::Engine(EngineStatus::Braking)) => {
                InputEvent::Engine(EngineStatus::Neutral)
            }
            Some(InputEvent::Rotation(RotationStatus::InSpinClockwise)) => {
                InputEvent::Rotation(RotationStatus::NotInSpin)
            }
            Some(InputEvent::Rotation(RotationStatus::InSpinCounterclockwise)) => {
                InputEvent::Rotation(RotationStatus::NotInSpin)
            }
            _ => return None,
        })
    }

    // Input Handlers
    pub fn on_key_down(&mut self, key: VirtualKeyCode) {
        // winit sends duplicate keydown events, so we will just make sure we don't already have this processed
        if self.pressed_keys.contains(&key) {
            return;
        };

<<<<<<< HEAD
        // println!("Key down [{:?}]!", key);
=======
>>>>>>> 0bb2ed21
        self.pressed_keys.insert(key);

        if let Some(event) = self.get_input_event(key) {
            self.game.send_input_event(event);
        };

        if key == VirtualKeyCode::R {
            println!("Reloading shaders");
            register_passes(&mut self.graphics.renderer);
        }
    }

    pub fn on_key_up(&mut self, key: VirtualKeyCode) {
<<<<<<< HEAD
        // println!("Key up [{:?}]!", key);
=======
>>>>>>> 0bb2ed21
        self.pressed_keys.remove(&key);

        if let Some(event) = self.invert_event(self.get_input_event(key)) {
            self.game.send_input_event(event);
        };
    }

    pub fn on_mouse_move(&mut self, x: f64, y: f64) {
        self.mouse_pos.x = x;
        self.mouse_pos.y = y;
    }

    pub fn on_left_mouse(&mut self, state: ElementState) {
        let x = self.mouse_pos.x;
        let y = self.mouse_pos.y;

        if let ElementState::Released = state {
            // println!("Mouse clicked @ ({}, {})!", x, y);
        }
    }

    pub fn on_right_mouse(&mut self, state: ElementState) {
        let x = self.mouse_pos.x;
        let y = self.mouse_pos.y;

        if let ElementState::Released = state {
            // println!("Mouse right clicked @ ({}, {})!", x, y);
        }
    }

    pub fn print_keys(&self) {
        println!("Pressed keys: {:?}", self.pressed_keys)
    }
}<|MERGE_RESOLUTION|>--- conflicted
+++ resolved
@@ -51,15 +51,12 @@
                             .update_player_location(&update.0, &update.1, i as u8)
                     });
                 }
-<<<<<<< HEAD
                 ClientBoundPacket::PlacementUpdate(position) => {
                     println!("I am now placed {}!", position);
                 }
                 ClientBoundPacket::LapUpdate(lap_num) => {
                     println!("I am now on lap {}!", lap_num);
                 }
-                _ => {}
-=======
                 ClientBoundPacket::GameStart(_) => println!("The game has begun!"),
                 ClientBoundPacket::PowerupPickup => println!("we got a powerup!"),
                 ClientBoundPacket::InteractionActivate(question, decision) => {
@@ -68,13 +65,10 @@
                         question.prompt, decision.label
                     );
                 }
-                ClientBoundPacket::LapUpdate(lap) => println!("We are now on lap {}", lap),
-                ClientBoundPacket::PlacementUpdate(place) => println!("We are in {} place", place),
                 ClientBoundPacket::AllDone => println!("This game is over!"),
                 ClientBoundPacket::VotingStarted(question) => {
                     println!("The audience is now voting on {}", question.prompt)
                 }
->>>>>>> 0bb2ed21
             }
         }
     }
@@ -120,10 +114,6 @@
             return;
         };
 
-<<<<<<< HEAD
-        // println!("Key down [{:?}]!", key);
-=======
->>>>>>> 0bb2ed21
         self.pressed_keys.insert(key);
 
         if let Some(event) = self.get_input_event(key) {
@@ -137,10 +127,6 @@
     }
 
     pub fn on_key_up(&mut self, key: VirtualKeyCode) {
-<<<<<<< HEAD
-        // println!("Key up [{:?}]!", key);
-=======
->>>>>>> 0bb2ed21
         self.pressed_keys.remove(&key);
 
         if let Some(event) = self.invert_event(self.get_input_event(key)) {
