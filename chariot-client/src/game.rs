use chariot_core::networking::{ClientBoundPacket, ServerBoundPacket, ServerConnection};
use chariot_core::player_inputs::InputEvent;
use std::net::TcpStream;

pub struct GameClient {
    connection: ServerConnection,
}

impl GameClient {
    pub fn new(ip_addr: String) -> GameClient {
        let connection = TcpStream::connect(&ip_addr).expect("could not connect to game server");
        println!("game client now listening on {}", ip_addr);
        GameClient {
            connection: ServerConnection::new(connection),
        }
    }

    pub fn ping(&mut self) {
        self.connection.push_outgoing(ServerBoundPacket::Ping);
    }

    pub fn sync_outgoing(&mut self) {
        self.connection.sync_outgoing();
    }

    pub fn sync_incoming(&mut self) {
        self.connection.sync_incoming();
    }

    pub fn get_incoming_packets(&mut self) -> Vec<ClientBoundPacket> {
        let mut ret = vec![];
        while let Some(packet) = self.connection.pop_incoming() {
            ret.push(packet);
        }
        return ret;
    }

<<<<<<< HEAD
    pub fn send_ready_packet(&mut self, chair_name: String) {
        self.connection.push_outgoing(ServerBoundPacket::ChairSelectAndReady(chair_name));
=======
    pub fn send_ready_packet(&mut self, chair_name: str) {
        self.connection
            .push_outgoing(ServerBoundPacket::ChairSelectAndReady(chair_name));
>>>>>>> ac942d8a
        self.connection.sync_outgoing();
    }

    pub fn send_input_event(&mut self, event: InputEvent) {
        println!("sending input event");
        self.connection
            .push_outgoing(ServerBoundPacket::InputToggle(event));
        self.connection.sync_outgoing();
    }
}<|MERGE_RESOLUTION|>--- conflicted
+++ resolved
@@ -35,14 +35,9 @@
         return ret;
     }
 
-<<<<<<< HEAD
     pub fn send_ready_packet(&mut self, chair_name: String) {
-        self.connection.push_outgoing(ServerBoundPacket::ChairSelectAndReady(chair_name));
-=======
-    pub fn send_ready_packet(&mut self, chair_name: str) {
         self.connection
             .push_outgoing(ServerBoundPacket::ChairSelectAndReady(chair_name));
->>>>>>> ac942d8a
         self.connection.sync_outgoing();
     }
 
