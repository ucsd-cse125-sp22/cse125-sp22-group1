--- conflicted
+++ resolved
@@ -30,10 +30,6 @@
     }
 
     pub fn send_input_event(&mut self, event: InputEvent) {
-<<<<<<< HEAD
-        // println!("sending input event");
-=======
->>>>>>> 0bb2ed21
         self.connection
             .push_outgoing(ServerBoundPacket::InputToggle(event));
         self.connection.sync_outgoing();
