--- conflicted
+++ resolved
@@ -28,20 +28,12 @@
     GameStart(Duration), // How long until the game starts?
 
     // During game
-<<<<<<< HEAD
-    LocationUpdate([Option<EntityLocation>; 4]), // Clients will need to know the location of every player
-    PowerupPickup,                               // Add a payload here when appropriate
-    VotingStarted(QuestionData),                 // Sent when the audience begins voting (suspense!)
+    EntityUpdate(Vec<(EntityLocation, DVec3)>), // Clients will need to know the location and velocity of every player
+    PowerupPickup,                              // Add a payload here when appropriate
+    VotingStarted(QuestionData),                // Sent when the audience begins voting (suspense!)
     InteractionActivate(QuestionData, QuestionOption), // Sent when the audience has voted on something
     LapUpdate(u8),                                     // What lap are you now on?
     PlacementUpdate(u8),                               // What place in the race are you now at?
-=======
-    EntityUpdate(Vec<(EntityLocation, DVec3)>), // Clients will need to know the location and velocity of every player
-    PowerupPickup,                              // Add a payload here when appropriate
-    InteractionActivate,                        // Add a payload here when appropriate
-    LapUpdate(u8),                              // What lap are you now on?
-    PlacementUpdate(u8),                        // What place in the race are you now at?
->>>>>>> 495195ff
 
     // After game
     AllDone,
