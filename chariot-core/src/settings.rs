use config::{Config, ConfigError, File};
use lazy_static::lazy_static;
use serde::Deserialize;

#[derive(Deserialize)]
pub struct Settings {
    // Networking
    pub port: String,
    pub server_address: String,
    pub server_tick_ms: u64,
    pub player_amount: usize,
    pub ws_server_port: String,

    pub bypass_multiplayer_requirement: bool,
    // Resources
    pub resource_folder: String,
    pub map_name: String,

    // Physics
    pub gravity_coefficient: f64,
    pub drag_coefficient: f64,
    pub rolling_resistance_coefficient: f64,

    pub rotation_reduction_coefficient: f64,

    pub car_accelerator: f64,
    pub car_brake: f64,
    pub car_spin: f64,

    pub max_car_speed: f64,
    pub max_car_spin: f64,

    // Voting
    pub audience_vote_time_ms: u64,
}

impl Settings {
    fn new() -> Result<Settings, ConfigError> {
        let config = Config::builder()
            // networking
            .set_default("port", "24247")?
            .set_default("server_address", "127.0.0.1")?
            .set_default("ws_server_port", "0.0.0.0:9001")?
            .set_default("server_tick_ms", 30)?
            .set_default("player_amount", 1)?
            // for debugging purposes: don't require all players to join to get to see the graphical view
            .set_default("bypass_multiplayer_requirement", false)?
            // files_and_resources (client)
            .set_default("resource_folder", "../chariot-core/resources")?
<<<<<<< HEAD
            .set_default("map_name", "racetrack")?
=======
>>>>>>> 495195ff
            // physics
            // `gravity_coefficient` is acceleration due to gravity: this is
            // little g (whose IRL value is 9.81 meters per second squared, but
            // we are not operating in those units so this is a placeholder
            // value for now).
            .set_default("gravity_coefficient", 1.0)?
            // We model air resistance with a (very) simplified model of
            // `drag_coefficient` times velocity squared. Since drag is
            // quadratic and friction is linear, this coefficient should be much
            // smaller (~30 times smaller is realistic) than
            // `rolling_resistance_coefficient` to have the (correct) property
            // that drag dominates at higher speeds.
            .set_default("drag_coefficient", 0.003)?
            // Rolling resistance is modelled as being linearly proportional to
            // velocity; see notes about the drag coefficient for information
            // about their relative magnitudes.
            .set_default("rolling_resistance_coefficient", 0.08)?
            // This doesn't have a real-world equivalent, but we might call it
            // the rotational analogue of friction: each time step in free
            // rotation, what proportion of angular velocity should be
            // conserved?
            .set_default("rotation_reduction_coefficient", 0.80)?
            // Coefficient to control how forceful player-controlled acceleration is
            .set_default("car_accelerator", 0.8)?
            // Coefficient to control how forceful player-controlled braking is
            .set_default("car_brake", 0.05)?
            // Coefficient to control how fast the player can spin
            .set_default("car_spin", 0.025)?
            .set_default("max_car_speed", 1.0)?
            .set_default("max_car_spin", 0.25)?
            .set_default("audience_vote_time_ms", 30000)?
            .add_source(File::with_name("config.yaml").required(false))
            .build()?;

        config.try_deserialize()
    }
}

lazy_static! {
    pub static ref GLOBAL_CONFIG: Settings = Settings::new().expect("failed to read config file");
}<|MERGE_RESOLUTION|>--- conflicted
+++ resolved
@@ -47,10 +47,7 @@
             .set_default("bypass_multiplayer_requirement", false)?
             // files_and_resources (client)
             .set_default("resource_folder", "../chariot-core/resources")?
-<<<<<<< HEAD
-            .set_default("map_name", "racetrack")?
-=======
->>>>>>> 495195ff
+            .set_default("map_name", "track")?
             // physics
             // `gravity_coefficient` is acceleration due to gravity: this is
             // little g (whose IRL value is 9.81 meters per second squared, but
