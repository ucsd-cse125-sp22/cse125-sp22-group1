--- conflicted
+++ resolved
@@ -11,12 +11,9 @@
     pub player_amount: usize,
     pub ws_server_port: String,
 
-<<<<<<< HEAD
     pub bypass_multiplayer_requirement: bool,
-=======
     // Resources
     pub resource_folder: String,
->>>>>>> a32f1edf
 
     // Physics
     pub gravity_coefficient: f64,
@@ -45,13 +42,10 @@
             .set_default("ws_server_port", "0.0.0.0:9001")?
             .set_default("server_tick_ms", 30)?
             .set_default("player_amount", 1)?
-<<<<<<< HEAD
             // for debugging purposes: don't require all players to join to get to see the graphical view
             .set_default("bypass_multiplayer_requirement", false)?
-=======
             // files_and_resources (client)
             .set_default("resource_folder", "./resources")?
->>>>>>> a32f1edf
             // physics
             // `gravity_coefficient` is acceleration due to gravity: this is
             // little g (whose IRL value is 9.81 meters per second squared, but
