--- conflicted
+++ resolved
@@ -4,63 +4,60 @@
 
 #[derive(Deserialize)]
 pub struct Settings {
-	// Networking
+    // Networking
     pub port: String,
     pub server_address: String,
     pub server_tick_ms: u64,
     pub player_amount: usize,
-<<<<<<< HEAD
 
-	// Physics
-	pub gravity_coefficient: f64,
-	pub drag_coefficient: f64,
-	pub rolling_resistance_coefficient: f64,
+    // Physics
+    pub gravity_coefficient: f64,
+    pub drag_coefficient: f64,
+    pub rolling_resistance_coefficient: f64,
 
-	pub rotation_reduction_coefficient: f64,
+    pub rotation_reduction_coefficient: f64,
 
-	pub car_accelerator: f64,
-	pub car_brake: f64,
-	pub car_spin: f64,
-=======
->>>>>>> 1dda5848
+    pub car_accelerator: f64,
+    pub car_brake: f64,
+    pub car_spin: f64,
 }
 
 impl Settings {
     fn new() -> Result<Settings, ConfigError> {
         let config = Config::builder()
-			// networking
+            // networking
             .set_default("port", "24247")?
             .set_default("server_address", "127.0.0.1")?
             .set_default("server_tick_ms", 30)?
             .set_default("player_amount", 1)?
-			// physics
-			// `gravity_coefficient` is acceleration due to gravity: this is
-			// little g (whose IRL value is 9.81 meters per second squared, but
-			// we are not operating in those units so this is a placeholder
-			// value for now).
-			.set_default("gravity_coefficient", 1.0)?
-			// We model air resistance with a (very) simplified model of
-			// `drag_coefficient` times velocity squared. Since drag is
-			// quadratic and friction is linear, this coefficient should be much
-			// smaller (~30 times smaller is realistic) than
-			// `rolling_resistance_coefficient` to have the (correct) property
-			// that drag dominates at higher speeds.
-			.set_default("drag_coefficient", 0.01)?
-			// Rolling resistance is modelled as being linearly proportional to
-			// velocity; see notes about the drag coefficient for information
-			// about their relative magnitudes.
-			.set_default("rolling_resistance_coefficient", 0.3)?
-			// This doesn't have a real-world equivalent, but we might call it
-			// the rotational analogue of friction: each time step in free
-			// rotation, what proportion of angular velocity should be
-			// conserved?
-			.set_default("rotation_reduction_coefficient", 0.95)?
-			// Coefficient to control how forceful player-controlled acceleration is
-			.set_default("car_accelerator", 1.0)?
-			// Coefficient to control how forceful player-controlled braking is
-			.set_default("car_brake", 0.1)?
-			// Coefficient to control how fast the player can spin
-			.set_default("car_spin", 0.1)?
+            // physics
+            // `gravity_coefficient` is acceleration due to gravity: this is
+            // little g (whose IRL value is 9.81 meters per second squared, but
+            // we are not operating in those units so this is a placeholder
+            // value for now).
+            .set_default("gravity_coefficient", 1.0)?
+            // We model air resistance with a (very) simplified model of
+            // `drag_coefficient` times velocity squared. Since drag is
+            // quadratic and friction is linear, this coefficient should be much
+            // smaller (~30 times smaller is realistic) than
+            // `rolling_resistance_coefficient` to have the (correct) property
+            // that drag dominates at higher speeds.
+            .set_default("drag_coefficient", 0.01)?
+            // Rolling resistance is modelled as being linearly proportional to
+            // velocity; see notes about the drag coefficient for information
+            // about their relative magnitudes.
+            .set_default("rolling_resistance_coefficient", 0.3)?
+            // This doesn't have a real-world equivalent, but we might call it
+            // the rotational analogue of friction: each time step in free
+            // rotation, what proportion of angular velocity should be
+            // conserved?
+            .set_default("rotation_reduction_coefficient", 0.95)?
+            // Coefficient to control how forceful player-controlled acceleration is
+            .set_default("car_accelerator", 1.0)?
+            // Coefficient to control how forceful player-controlled braking is
+            .set_default("car_brake", 0.1)?
+            // Coefficient to control how fast the player can spin
+            .set_default("car_spin", 0.1)?
             .add_source(File::with_name("config.yaml").required(false))
             .build()?;
 
