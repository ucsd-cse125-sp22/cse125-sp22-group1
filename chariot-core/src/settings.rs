--- conflicted
+++ resolved
@@ -44,13 +44,9 @@
             .set_default("server_address", "127.0.0.1")?
             .set_default("ws_server_port", "0.0.0.0:2334")?
             .set_default("server_tick_ms", 30)?
-<<<<<<< HEAD
-            .set_default("player_amount", 0)?
             // for debugging purposes: don't require all players to join to get to see the graphical view
             .set_default("bypass_multiplayer_requirement", false)?
-=======
             .set_default("player_amount", 4)?
->>>>>>> 4f544970
             // files_and_resources (client)
             .set_default("resource_folder", "../chariot-core/resources")?
             // Gameplay
