pub mod packets;
<<<<<<< HEAD
pub mod player_inputs;
pub mod entity_location;
=======
mod settings;
>>>>>>> 1dda5848

pub use settings::GLOBAL_CONFIG;<|MERGE_RESOLUTION|>--- conflicted
+++ resolved
@@ -1,9 +1,6 @@
+pub mod entity_location;
 pub mod packets;
-<<<<<<< HEAD
 pub mod player_inputs;
-pub mod entity_location;
-=======
 mod settings;
->>>>>>> 1dda5848
 
 pub use settings::GLOBAL_CONFIG;