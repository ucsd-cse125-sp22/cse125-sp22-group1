--- conflicted
+++ resolved
@@ -1,12 +1,5 @@
-<<<<<<< HEAD
+mod settings;
+pub mod packets;
 pub mod physics_object;
 
-fn main() {
-    println!("Hello, world!");
-}
-=======
-mod settings;
-pub mod packets;
-
-pub use settings::GLOBAL_CONFIG;
->>>>>>> 2c951178
+pub use settings::GLOBAL_CONFIG;